{
  "eslint.workingDirectories": [
    {
      "directory": "packages/*",
      "changeProcessCWD": true
    }
  ],
  "eslint.options": {
    "extends": [
      "plugin:@typescript-eslint/recommended",
      "prettier/@typescript-eslint",
      "standard",
      "eslint:recommended",
      "plugin:prettier/recommended",
      "prettier/babel",
      "plugin:import/errors",
      "plugin:import/warnings",
      "plugin:import/typescript",
      "plugin:promise/recommended",
      "airbnb-base",
      "prettier"
    ],
<<<<<<< HEAD
    "plugins": ["prettier", "babel", "standard", "promise", "import", "standard", "simple-import-sort", "@typescript-eslint"],
=======
    "plugins": ["prettier", "babel", "promise", "import", "flowtype", "simple-import-sort", "@typescript-eslint"],
>>>>>>> 45ca4b19
    "parser": "@typescript-eslint/parser",
    "parserOptions": {
      "sourceType": "module",
      "ecmaVersion": 11,
      "project": "./tsconfig.json"
    },
    "settings": {
      "import/resolver": {
        "node": {
          "extensions": [".js", ".jsx", ".ts", ".tsx", ".json", ".vue"]
        }
      }
    },
    "overrides": [
      {
        "files": ["examples"],
        "parser": "vue-eslint-parser"
      }
    ],
    "rules": {
      "no-console": 2,
      "no-bitwise": [2, { "allow": ["~"] }],
      "camelcase": 0,
      "no-useless-constructor": 0,
      "@typescript-eslint/no-useless-constructor": 2,
      "no-dupe-class-members": 0,
      "@typescript-eslint/no-dupe-class-members": 2,
      "import/extensions": [
        "error",
        "ignorePackages",
        {
          "js": "never",
          "ts": "never"
        }
      ],
      "no-restricted-syntax": 0,
      "simple-import-sort/imports": "error",
      "simple-import-sort/exports": "error",
      "operator-linebreak": 0,
      "object-curly-newline": 0,
      "no-underscore-dangle": 0,
      "max-len": [
        2,
        {
          "code": 150
        }
      ],
      "import/prefer-default-export": 0,
      "no-nested-ternary": 0,
      "no-confusing-arrow": 0,
      "linebreak-style": 0,
      "no-unused-vars": "off",
      "@typescript-eslint/no-unused-vars": ["error", { "args": "after-used", "argsIgnorePattern": "_" }],
      "no-param-reassign": [
        "error",
        {
          "props": false
        }
      ],
      "prettier/prettier": [
        "error",
        {
          "singleQuote": false,
          "printWidth": 150,
          "semi": true
        }
      ]
    },
    "env": {
      "es2020": true,
      "browser": true,
      "node": true,
      "serviceworker": true
    }
  }
}<|MERGE_RESOLUTION|>--- conflicted
+++ resolved
@@ -20,11 +20,7 @@
       "airbnb-base",
       "prettier"
     ],
-<<<<<<< HEAD
-    "plugins": ["prettier", "babel", "standard", "promise", "import", "standard", "simple-import-sort", "@typescript-eslint"],
-=======
-    "plugins": ["prettier", "babel", "promise", "import", "flowtype", "simple-import-sort", "@typescript-eslint"],
->>>>>>> 45ca4b19
+    "plugins": ["prettier", "babel", "promise", "import", "simple-import-sort", "@typescript-eslint"],
     "parser": "@typescript-eslint/parser",
     "parserOptions": {
       "sourceType": "module",
