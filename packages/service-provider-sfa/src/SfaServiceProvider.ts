import { ONE_KEY_DELETE_NONCE, type StringifiedType } from "@tkey/common-types";
import { ServiceProviderBase } from "@tkey/service-provider-base";
import { TorusStorageLayer } from "@tkey/storage-layer-torus";
import { NodeDetailManager } from "@toruslabs/fetch-node-details";
import Torus, { keccak256, TorusKey } from "@toruslabs/torus.js";
import BN from "bn.js";

import { AggregateVerifierParams, LoginParams, SfaServiceProviderArgs, Web3AuthOptions } from "./interfaces";
class SfaServiceProvider extends ServiceProviderBase {
  web3AuthOptions: Web3AuthOptions;

  authInstance: Torus;

  public torusKey: TorusKey;

<<<<<<< HEAD
  root: boolean;

  public migratableKey: BN | null = null;
=======
  public migratableKey: BN | null = null; // Migration of key from SFA to tKey
>>>>>>> 7bfbe73d

  private nodeDetailManagerInstance: NodeDetailManager;

  private torusNodeEndpointOrigin?: string;

  private verifierDetails: {
    verifier: string;
    verifierId: string;
  };

  constructor({ enableLogging = false, postboxKey, web3AuthOptions }: SfaServiceProviderArgs) {
    super({ enableLogging, postboxKey });
    this.web3AuthOptions = web3AuthOptions;
    this.authInstance = new Torus({
      clientId: web3AuthOptions.clientId,
      enableOneKey: true,
      network: web3AuthOptions.network,
    });
    Torus.enableLogging(enableLogging);
    this.serviceProviderName = "SfaServiceProvider";
    this.nodeDetailManagerInstance = new NodeDetailManager({ network: web3AuthOptions.network, enableLogging });
  }

  static fromJSON(value: StringifiedType): SfaServiceProvider {
    const { enableLogging, postboxKey, web3AuthOptions, serviceProviderName, torusKey } = value;
    if (serviceProviderName !== "SfaServiceProvider") return undefined;

    const sfaSP = new SfaServiceProvider({
      enableLogging,
      postboxKey,
      web3AuthOptions,
    });

    sfaSP.torusKey = torusKey;

    return sfaSP;
  }

  async connect(params: LoginParams): Promise<BN> {
    const { verifier, verifierId, idToken, subVerifierInfoArray } = params;
    this.verifierDetails = { verifier, verifierId };

    // fetch node details.
<<<<<<< HEAD
    const { torusNodeEndpoints, torusNodePub, torusIndexes } = await this.nodeDetailManagerInstance.getNodeDetails(this.verifierDetails);
=======
    const { torusNodeEndpoints, torusIndexes } = await this.nodeDetailManagerInstance.getNodeDetails(verifierDetails);
>>>>>>> 7bfbe73d

    this.torusNodeEndpointOrigin = `${new URL(torusNodeEndpoints[0]).origin}/metadata`;
    if (params.serverTimeOffset) {
      this.authInstance.serverTimeOffset = params.serverTimeOffset;
    }

    let finalIdToken = idToken;
    let finalVerifierParams = { verifier_id: verifierId };
    if (subVerifierInfoArray && subVerifierInfoArray?.length > 0) {
      const aggregateVerifierParams: AggregateVerifierParams = { verify_params: [], sub_verifier_ids: [], verifier_id: "" };
      const aggregateIdTokenSeeds = [];
      for (let index = 0; index < subVerifierInfoArray.length; index += 1) {
        const userInfo = subVerifierInfoArray[index];
        aggregateVerifierParams.verify_params.push({ verifier_id: verifierId, idtoken: userInfo.idToken });
        aggregateVerifierParams.sub_verifier_ids.push(userInfo.verifier);
        aggregateIdTokenSeeds.push(userInfo.idToken);
      }
      aggregateIdTokenSeeds.sort();

      finalIdToken = keccak256(Buffer.from(aggregateIdTokenSeeds.join(String.fromCharCode(29)), "utf8")).slice(2);

      aggregateVerifierParams.verifier_id = verifierId;
      finalVerifierParams = aggregateVerifierParams;
    }

    const torusKey = await this.authInstance.retrieveShares(torusNodeEndpoints, torusIndexes, verifier, finalVerifierParams, finalIdToken);
    this.torusKey = torusKey;

    if (!torusKey.metadata.upgraded) {
      const { finalKeyData, oAuthKeyData } = torusKey;
      const privKey = finalKeyData.privKey || oAuthKeyData.privKey;
      this.migratableKey = new BN(privKey, "hex");
    }
    const postboxKey = Torus.getPostboxKey(torusKey);
    this.postboxKey = new BN(postboxKey, 16);
    return this.postboxKey;
  }

  getHostURL(): string {
    return this.torusNodeEndpointOrigin;
  }

  async _delete1of1Key(enableLogging?: boolean) {
    if (!this.root) {
      throw new Error("Cannot delete 1of1 key without root flag");
    }

    // setup TorusStorageLayer using the endpoint
    const storageLayer = new TorusStorageLayer({
      hostUrl: this.torusNodeEndpointOrigin,
      enableLogging: enableLogging || false,
    });
    await storageLayer.setMetadata({ input: [{ message: ONE_KEY_DELETE_NONCE }], privKey: this.postboxKey });
    this.root = false;
  }

  toJSON(): StringifiedType {
    return {
      ...super.toJSON(),
      serviceProviderName: this.serviceProviderName,
      web3AuthOptions: this.web3AuthOptions,
    };
  }
}

export default SfaServiceProvider;<|MERGE_RESOLUTION|>--- conflicted
+++ resolved
@@ -13,22 +13,13 @@
 
   public torusKey: TorusKey;
 
-<<<<<<< HEAD
   root: boolean;
 
   public migratableKey: BN | null = null;
-=======
-  public migratableKey: BN | null = null; // Migration of key from SFA to tKey
->>>>>>> 7bfbe73d
 
   private nodeDetailManagerInstance: NodeDetailManager;
 
   private torusNodeEndpointOrigin?: string;
-
-  private verifierDetails: {
-    verifier: string;
-    verifierId: string;
-  };
 
   constructor({ enableLogging = false, postboxKey, web3AuthOptions }: SfaServiceProviderArgs) {
     super({ enableLogging, postboxKey });
@@ -63,11 +54,7 @@
     this.verifierDetails = { verifier, verifierId };
 
     // fetch node details.
-<<<<<<< HEAD
-    const { torusNodeEndpoints, torusNodePub, torusIndexes } = await this.nodeDetailManagerInstance.getNodeDetails(this.verifierDetails);
-=======
     const { torusNodeEndpoints, torusIndexes } = await this.nodeDetailManagerInstance.getNodeDetails(verifierDetails);
->>>>>>> 7bfbe73d
 
     this.torusNodeEndpointOrigin = `${new URL(torusNodeEndpoints[0]).origin}/metadata`;
     if (params.serverTimeOffset) {
