--- conflicted
+++ resolved
@@ -38,17 +38,11 @@
     "@babel/runtime": "7.x"
   },
   "dependencies": {
-<<<<<<< HEAD
     "@tkey/common-types": "^12.0.0",
     "@tkey/service-provider-base": "^12.0.0",
     "@tkey/storage-layer-torus": "^12.0.0",
     "@toruslabs/fetch-node-details": "^13.0.4",
     "@toruslabs/torus.js": "^12.0.1",
-=======
-    "@tkey/service-provider-base": "^13.0.0-alpha.4",
-    "@toruslabs/fetch-node-details": "^13.4.0",
-    "@toruslabs/torus.js": "^12.3.6",
->>>>>>> 7bfbe73d
     "bn.js": "^5.2.1"
   },
   "devDependencies": {
