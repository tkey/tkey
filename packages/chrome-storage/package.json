--- conflicted
+++ resolved
@@ -1,11 +1,6 @@
 {
-<<<<<<< HEAD
   "name": "@tkey-mpc/chrome-storage",
   "version": "8.2.2",
-=======
-  "name": "@tkey/chrome-storage",
-  "version": "11.0.3",
->>>>>>> d9567b59
   "description": "TKey Chrome Storage Module",
   "author": "Torus Labs",
   "homepage": "https://github.com/tkey/tkey#readme",
@@ -46,21 +41,12 @@
     "@babel/runtime": "7.x"
   },
   "dependencies": {
-<<<<<<< HEAD
     "@tkey-mpc/common-types": "^8.2.2",
-    "webextension-polyfill": "^0.10.0"
-  },
-  "devDependencies": {
-    "@types/chrome": "^0.0.241",
-    "@types/webextension-polyfill": "^0.10.1"
-=======
-    "@tkey/common-types": "^11.0.3",
     "webextension-polyfill": "^0.10.0"
   },
   "devDependencies": {
     "@types/chrome": "^0.0.246",
     "@types/webextension-polyfill": "^0.10.4"
->>>>>>> d9567b59
   },
   "lint-staged": {
     "!(*d).ts": [
