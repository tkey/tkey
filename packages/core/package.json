{
  "name": "@tkey/core",
  "version": "7.2.0",
  "description": "TKey Core library",
  "main": "dist/core.cjs.js",
  "module": "dist/core.esm.js",
  "unpkg": "dist/core.umd.min.js",
  "jsdelivr": "dist/core.umd.min.js",
  "types": "dist/types/index.d.ts",
  "scripts": {
    "test": "cross-env MOCKED=true mocha --config ../../.mocharc.json ",
    "coverage": "nyc yarn test",
    "coverage-production": "nyc yarn test-production",
    "test-development": "cross-env MOCKED=false METADATA=http://localhost:5051 mocha --config ../../.mocharc.json ",
    "test-production": "cross-env MOCKED=false METADATA=https://metadata.tor.us mocha --config ../../.mocharc.json ",
    "test-debugger": "mocha --config ../../.mocharc.json --inspect-brk",
    "browser-tests:local-mocked": "cross-env INFRA=LOCAL MOCKED=true karma start",
    "browser-tests:local-dev": "cross-env INFRA=LOCAL MOCKED=false METADATA=http://localhost:5051 karma start",
    "browser-tests:local-prod": "cross-env INFRA=LOCAL MOCKED=false METADATA=https://metadata.tor.us karma start",
    "browser-tests:cloud-mocked": "cross-env INFRA=CLOUD MOCKED=true karma start",
    "browser-tests:cloud-prod": "cross-env INFRA=CLOUD MOCKED=false METADATA=https://metadata.tor.us karma start",
    "dev": "rimraf dist/ && cross-env NODE_ENV=development torus-scripts build",
    "build": "rimraf dist/ && cross-env NODE_ENV=production torus-scripts build",
    "lint": "eslint --fix 'src/**/*.ts'",
    "prepack": "yarn run build",
    "pre-commit": "lint-staged"
  },
  "repository": {
    "type": "git",
    "url": "git+https://github.com/tkey/tkey.git"
  },
  "files": [
    "dist",
    "src"
  ],
  "dependencies": {
    "@tkey/common-types": "^7.2.0",
    "@toruslabs/eccrypto": "^1.1.8",
<<<<<<< HEAD
    "@toruslabs/http-helpers": "^3.1.0",
    "@toruslabs/rss-client": "^1.2.2",
=======
    "@toruslabs/http-helpers": "^3.2.0",
>>>>>>> c7c0ed02
    "bn.js": "^5.2.1",
    "elliptic": "^6.5.4",
    "json-stable-stringify": "^1.0.2",
    "web3-utils": "^1.8.1"
  },
  "devDependencies": {
    "@types/bn.js": "^5.1.1",
    "@types/elliptic": "^6.4.14",
    "@types/json-stable-stringify": "^1.0.34"
  },
  "peerDependencies": {
    "@babel/runtime": "7.x"
  },
  "lint-staged": {
    "!(*d).ts": [
      "yarn run lint --",
      "prettier --write 'src/**/*.ts'"
    ]
  },
  "author": "Torus Labs",
  "license": "MIT",
  "bugs": {
    "url": "https://github.com/tkey/tkey/issues"
  },
  "homepage": "https://github.com/tkey/tkey#readme",
  "keywords": [
    "customauth",
    "torus-threshold-bak",
    "threshold-bak",
    "torus nodes",
    "torus-embed",
    "direct auth",
    "tkey"
  ],
  "gitHead": "9967ce9f795f495f28ef0da1fc50acde31dcc258"
}<|MERGE_RESOLUTION|>--- conflicted
+++ resolved
@@ -36,12 +36,8 @@
   "dependencies": {
     "@tkey/common-types": "^7.2.0",
     "@toruslabs/eccrypto": "^1.1.8",
-<<<<<<< HEAD
-    "@toruslabs/http-helpers": "^3.1.0",
+    "@toruslabs/http-helpers": "^3.2.0",
     "@toruslabs/rss-client": "^1.2.2",
-=======
-    "@toruslabs/http-helpers": "^3.2.0",
->>>>>>> c7c0ed02
     "bn.js": "^5.2.1",
     "elliptic": "^6.5.4",
     "json-stable-stringify": "^1.0.2",
