{
  "name": "@tkey/core",
  "version": "12.1.0",
  "description": "TKey Core library",
  "main": "dist/core.cjs.js",
  "module": "dist/core.esm.js",
  "unpkg": "dist/core.umd.min.js",
  "jsdelivr": "dist/core.umd.min.js",
  "types": "dist/types/index.d.ts",
  "scripts": {
    "test": "cross-env MOCKED=true mocha --config ../../.mocharc.json ",
    "coverage": "nyc npm test",
    "coverage-production": "nyc npm run test-production",
    "test-development": "cross-env MOCKED=false METADATA=http://localhost:5051 mocha --config ../../.mocharc.json ",
    "test-production": "cross-env MOCKED=false METADATA=https://node-1.dev-node.web3auth.io/metadata mocha --config ../../.mocharc.json ",
    "test-debugger": "mocha --config ../../.mocharc.json --inspect-brk",
    "browser-tests:local-mocked": "cross-env INFRA=LOCAL MOCKED=true karma start",
    "browser-tests:local-dev": "cross-env INFRA=LOCAL MOCKED=false METADATA=http://localhost:5051 karma start",
    "browser-tests:local-prod": "cross-env INFRA=LOCAL MOCKED=false METADATA=https://node-1.dev-node.web3auth.io/metadata karma start",
    "browser-tests:cloud-mocked": "cross-env INFRA=CLOUD MOCKED=true karma start",
    "browser-tests:cloud-prod": "cross-env INFRA=CLOUD MOCKED=false METADATA=https://node-1.dev-node.web3auth.io/metadata karma start",
    "dev": "rimraf dist/ && cross-env NODE_ENV=development torus-scripts build",
    "build": "rimraf dist/ && cross-env NODE_ENV=production torus-scripts build",
    "lint": "eslint --fix 'src/**/*.ts'",
    "prepack": "npm run build",
    "pre-commit": "lint-staged"
  },
  "repository": {
    "type": "git",
    "url": "git+https://github.com/tkey/tkey.git"
  },
  "files": [
    "dist"
  ],
  "dependencies": {
<<<<<<< HEAD
    "@tkey/common-types": "^12.0.0",
    "@toruslabs/http-helpers": "^6.0.0",
    "@toruslabs/torus.js": "13.0.0-alpha.3",
    "bn.js": "^5.2.1",
    "elliptic": "^6.5.4",
    "ethereum-cryptography": "^2.1.3",
    "json-stable-stringify": "^1.0.2"
=======
    "@tkey/common-types": "^12.1.0",
    "@toruslabs/eccrypto": "^4.0.0",
    "@toruslabs/http-helpers": "^6.1.1",
    "@toruslabs/torus.js": "^12.2.0",
    "bn.js": "^5.2.1",
    "elliptic": "^6.5.5",
    "json-stable-stringify": "^1.1.1"
>>>>>>> 90d76668
  },
  "devDependencies": {
    "@types/bn.js": "^5.1.5",
    "@types/elliptic": "^6.4.18",
    "@types/json-stable-stringify": "^1.0.36"
  },
  "peerDependencies": {
    "@babel/runtime": "7.x"
  },
  "lint-staged": {
    "!(*d).ts": [
      "npm run lint --",
      "prettier --write 'src/**/*.ts'"
    ]
  },
  "author": "Torus Labs",
  "license": "MIT",
  "bugs": {
    "url": "https://github.com/tkey/tkey/issues"
  },
  "homepage": "https://github.com/tkey/tkey#readme",
  "keywords": [
    "customauth",
    "torus-threshold-bak",
    "threshold-bak",
    "torus nodes",
    "torus-embed",
    "direct auth",
    "tkey"
  ],
  "engines": {
    "node": ">=18.x",
    "npm": ">=9.x"
  },
  "gitHead": "4ff88f7fe92b8c85bd0bfde069cde2e56005faca"
}<|MERGE_RESOLUTION|>--- conflicted
+++ resolved
@@ -33,23 +33,13 @@
     "dist"
   ],
   "dependencies": {
-<<<<<<< HEAD
     "@tkey/common-types": "^12.0.0",
-    "@toruslabs/http-helpers": "^6.0.0",
+    "@toruslabs/http-helpers": "^6.1.1",
     "@toruslabs/torus.js": "13.0.0-alpha.3",
     "bn.js": "^5.2.1",
-    "elliptic": "^6.5.4",
+    "elliptic": "^6.5.5",
     "ethereum-cryptography": "^2.1.3",
-    "json-stable-stringify": "^1.0.2"
-=======
-    "@tkey/common-types": "^12.1.0",
-    "@toruslabs/eccrypto": "^4.0.0",
-    "@toruslabs/http-helpers": "^6.1.1",
-    "@toruslabs/torus.js": "^12.2.0",
-    "bn.js": "^5.2.1",
-    "elliptic": "^6.5.5",
     "json-stable-stringify": "^1.1.1"
->>>>>>> 90d76668
   },
   "devDependencies": {
     "@types/bn.js": "^5.1.5",
