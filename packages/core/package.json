--- conflicted
+++ resolved
@@ -1,10 +1,6 @@
 {
   "name": "@tkey/core",
-<<<<<<< HEAD
-  "version": "13.0.0-alpha.7",
-=======
-  "version": "14.0.0",
->>>>>>> 7cc17aec
+  "version": "15.0.0",
   "description": "TKey Core library",
   "main": "dist/lib.cjs/index.js",
   "module": "dist/lib.esm/index.js",
@@ -38,16 +34,10 @@
     "dist"
   ],
   "dependencies": {
-<<<<<<< HEAD
-    "@tkey/common-types": "^13.0.0-alpha.6",
-    "@toruslabs/http-helpers": "^6.1.1",
-    "@toruslabs/torus.js": "^13.0.0-alpha.4",
-=======
-    "@tkey/common-types": "^14.0.0",
+    "@tkey/common-types": "^15.0.0",
     "@toruslabs/eccrypto": "^5.0.4",
     "@toruslabs/http-helpers": "^7.0.0",
-    "@toruslabs/torus.js": "^14.0.1",
->>>>>>> 7cc17aec
+    "@toruslabs/torus.js": "^15.0.1",
     "bn.js": "^5.2.1",
     "elliptic": "^6.5.5",
     "ethereum-cryptography": "^2.1.3",
