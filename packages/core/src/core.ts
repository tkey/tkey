--- conflicted
+++ resolved
@@ -635,7 +635,6 @@
     return { newShareStores, newShareIndex };
   }
 
-<<<<<<< HEAD
   async refreshTSSShares(
     inputShare: BN,
     inputIndex: number,
@@ -711,10 +710,7 @@
     this.metadata.addTSSData(tssTag, tssNonce + 1, newTSSCommits, factorPubs, factorEncs);
   }
 
-  async _refreshShares(threshold: number, newShareIndexes: Array<string>, previousPolyID: PolynomialID): Promise<RefreshSharesResult> {
-=======
   async _refreshShares(threshold: number, newShareIndexes: string[], previousPolyID: PolynomialID): Promise<RefreshSharesResult> {
->>>>>>> c7c0ed02
     if (!this.metadata) {
       throw CoreError.metadataUndefined();
     }
