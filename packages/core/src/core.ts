import {
  BNString,
  CatchupToLatestShareResult,
  decrypt,
  DeleteShareResult,
  ecCurve,
  ecPoint,
  encrypt,
  EncryptedMessage,
  FactorEnc,
  FromJSONConstructor,
  GenerateNewShareResult,
  generatePrivateExcludingIndexes,
  getPubKeyECC,
  getPubKeyPoint,
  hexPoint,
  IMessageMetadata,
  IMetadata,
  InitializeNewKeyResult,
  InitializeNewTSSKeyResult,
  IServiceProvider,
  IStorageLayer,
  ITKey,
  ITKeyApi,
  KEY_NOT_FOUND,
  KeyDetails,
  LocalMetadataTransitions,
  LocalTransitionData,
  LocalTransitionShares,
  ModuleMap,
  ONE_KEY_DELETE_NONCE,
  Point,
  PointHex,
  Polynomial,
  PolynomialID,
  prettyPrintError,
  randomSelection,
  ReconstructedKeyResult,
  ReconstructKeyMiddlewareMap,
  RefreshMiddlewareMap,
  RefreshSharesResult,
  RSSClient,
  Share,
  SHARE_DELETED,
  ShareSerializationMiddleware,
  ShareStore,
  ShareStoreMap,
  ShareStorePolyIDShareIndexMap,
  StringifiedType,
  TKeyArgs,
  TkeyStoreItemType,
  toPrivKeyECC,
} from "@tkey-mpc/common-types";
import { generatePrivate } from "@toruslabs/eccrypto";
import BN from "bn.js";
import stringify from "json-stable-stringify";

import AuthMetadata from "./authMetadata";
import CoreError from "./errors";
import {
  dotProduct,
  generateRandomPolynomial,
  getLagrangeCoeffs,
  kCombinations,
  lagrangeInterpolatePolynomial,
  lagrangeInterpolation,
} from "./lagrangeInterpolatePolynomial";
import Metadata from "./metadata";

// TODO: handle errors for get and set with retries

class ThresholdKey implements ITKey {
  modules: ModuleMap;

  enableLogging: boolean;

  serviceProvider: IServiceProvider;

  storageLayer: IStorageLayer;

  shares: ShareStorePolyIDShareIndexMap;

  privKey: BN;

  lastFetchedCloudMetadata: Metadata;

  metadata: Metadata;

  manualSync: boolean;

  tssTag: string;

  _localMetadataTransitions: LocalMetadataTransitions;

  _refreshMiddleware: RefreshMiddlewareMap;

  _reconstructKeyMiddleware: ReconstructKeyMiddlewareMap;

  _shareSerializationMiddleware: ShareSerializationMiddleware;

  storeDeviceShare: (deviceShareStore: ShareStore, customDeviceInfo?: StringifiedType) => Promise<void>;

  haveWriteMetadataLock: string;

  serverTimeOffset?: number = 0;

  constructor(args?: TKeyArgs) {
<<<<<<< HEAD
    const { enableLogging = false, modules = {}, serviceProvider, storageLayer, manualSync = false, tssTag } = args || {};
=======
    const { enableLogging = false, modules = {}, serviceProvider, storageLayer, manualSync = false, serverTimeOffset } = args || {};
>>>>>>> d9567b59
    this.enableLogging = enableLogging;
    this.serviceProvider = serviceProvider;
    this.storageLayer = storageLayer;
    this.modules = modules;
    this.shares = {};
    this.privKey = undefined;
    this.manualSync = manualSync;
    this._refreshMiddleware = {};
    this._reconstructKeyMiddleware = {};
    this._shareSerializationMiddleware = undefined;
    this.storeDeviceShare = undefined;
    this._localMetadataTransitions = [[], []];
    this.setModuleReferences(); // Providing ITKeyApi access to modules
    this.haveWriteMetadataLock = "";
<<<<<<< HEAD
    this.tssTag = tssTag || "default";
  }

  static async fromJSON(value: StringifiedType, args: TKeyArgs): Promise<ThresholdKey> {
    const { enableLogging, privKey, metadata, shares, _localMetadataTransitions, manualSync, lastFetchedCloudMetadata, tssTag } = value;
=======
    this.serverTimeOffset = serverTimeOffset;
  }

  static async fromJSON(value: StringifiedType, args: TKeyArgs): Promise<ThresholdKey> {
    const { enableLogging, privKey, metadata, shares, _localMetadataTransitions, manualSync, lastFetchedCloudMetadata, serverTimeOffset } = value;
>>>>>>> d9567b59
    const { storageLayer, serviceProvider, modules } = args;

    const tb = new ThresholdKey({
      tssTag,
      enableLogging,
      storageLayer,
      serviceProvider,
      modules,
      manualSync,
      serverTimeOffset,
    });
    if (privKey) tb.privKey = new BN(privKey, "hex");

    for (const key in shares) {
      if (Object.prototype.hasOwnProperty.call(shares, key)) {
        const shareStoreMapElement = shares[key];
        for (const shareElementKey in shareStoreMapElement) {
          if (Object.prototype.hasOwnProperty.call(shareStoreMapElement, shareElementKey)) {
            const shareStore = shareStoreMapElement[shareElementKey];
            shareStoreMapElement[shareElementKey] = ShareStore.fromJSON(shareStore);
          }
        }
      }
    }
    tb.shares = shares;

    // switch to deserialize local metadata transition based on Object.keys() of authMetadata, ShareStore's and, IMessageMetadata
    const AuthMetadataKeys = Object.keys(JSON.parse(stringify(new AuthMetadata(new Metadata(new Point("0", "0")), new BN("0", "hex")))));
    const ShareStoreKeys = Object.keys(JSON.parse(stringify(new ShareStore(new Share("0", "0"), ""))));
    const sampleMessageMetadata: IMessageMetadata = { message: "Sample message", dateAdded: Date.now() };
    const MessageMetadataKeys = Object.keys(sampleMessageMetadata);

    const localTransitionShares: LocalTransitionShares = [];
    const localTransitionData: LocalTransitionData = [];

    _localMetadataTransitions[0].forEach((x: string, index: number) => {
      if (x) {
        localTransitionShares.push(new BN(x, "hex"));
      } else {
        localTransitionShares.push(undefined);
      }

      const keys = Object.keys(_localMetadataTransitions[1][index]);
      if (keys.length === AuthMetadataKeys.length && keys.every((val) => AuthMetadataKeys.includes(val))) {
        const tempAuth = AuthMetadata.fromJSON(_localMetadataTransitions[1][index]);
        tempAuth.privKey = privKey;
        localTransitionData.push(tempAuth);
      } else if (keys.length === ShareStoreKeys.length && keys.every((val) => ShareStoreKeys.includes(val))) {
        localTransitionData.push(ShareStore.fromJSON(_localMetadataTransitions[1][index]));
      } else if (keys.length === MessageMetadataKeys.length && keys.every((val) => MessageMetadataKeys.includes(val))) {
        localTransitionData.push(_localMetadataTransitions[1][index] as IMessageMetadata);
      } else {
        throw CoreError.default("fromJSON failed. Could not deserialise _localMetadataTransitions");
      }
    });

    if (metadata || lastFetchedCloudMetadata) {
      let tempMetadata: Metadata;
      let tempCloud: Metadata;
      let shareToUseForSerialization: ShareStore;

      // if service provider key is missing, we should initialize with one of the existing shares
      // TODO: fix for deleted share
      if (tb.serviceProvider.postboxKey.toString("hex") === "0") {
        const latestPolyIDOnCloud = Metadata.fromJSON(lastFetchedCloudMetadata).getLatestPublicPolynomial().getPolynomialID();
        const shareIndexesExistInSDK = Object.keys(shares[latestPolyIDOnCloud]);
        const randomIndex = shareIndexesExistInSDK[Math.floor(Math.random() * (shareIndexesExistInSDK.length - 1))];
        if (shareIndexesExistInSDK.length >= 1) {
          shareToUseForSerialization = shares[latestPolyIDOnCloud][randomIndex];
        }
      }
      if (metadata) tempMetadata = Metadata.fromJSON(metadata);
      if (lastFetchedCloudMetadata) tempCloud = Metadata.fromJSON(lastFetchedCloudMetadata);
      await tb.initialize({
        neverInitializeNewKey: true,
        transitionMetadata: tempMetadata,
        previouslyFetchedCloudMetadata: tempCloud,
        previousLocalMetadataTransitions: [localTransitionShares, localTransitionData],
        withShare: shareToUseForSerialization,
      });
    } else {
      await tb.initialize({ neverInitializeNewKey: true });
    }
    return tb;
  }

  getStorageLayer(): IStorageLayer {
    return this.storageLayer;
  }

  getMetadata(): IMetadata {
    if (typeof this.metadata !== "undefined") {
      return this.metadata;
    }

    throw CoreError.metadataUndefined();
  }

  async initialize(params?: {
    withShare?: ShareStore;
    importKey?: BN;
    neverInitializeNewKey?: boolean;
    transitionMetadata?: Metadata;
    previouslyFetchedCloudMetadata?: Metadata;
    previousLocalMetadataTransitions?: LocalMetadataTransitions;
    delete1OutOf1?: boolean;
    useTSS?: boolean;
    deviceTSSShare?: BN;
    deviceTSSIndex?: number;
    factorPub?: Point;
  }): Promise<KeyDetails> {
    // setup initial params/states
    const p = params || {};

    if (p.delete1OutOf1 && !this.manualSync) throw CoreError.delete1OutOf1OnlyManualSync();

    const {
      withShare,
      importKey,
      neverInitializeNewKey,
      transitionMetadata,
      previouslyFetchedCloudMetadata,
      previousLocalMetadataTransitions,
      useTSS,
      deviceTSSShare,
      factorPub,
      deviceTSSIndex,
    } = p;

    if (useTSS && !factorPub) {
      throw CoreError.default("cannot use TSS without providing factor key");
    }

    const previousLocalMetadataTransitionsExists =
      previousLocalMetadataTransitions && previousLocalMetadataTransitions[0].length > 0 && previousLocalMetadataTransitions[1].length > 0;
    const reinitializing = transitionMetadata && previousLocalMetadataTransitionsExists; // are we reinitializing the SDK?
    // in the case we're reinitializing whilst newKeyAssign has not been synced
    const reinitializingWithNewKeyAssign = reinitializing && previouslyFetchedCloudMetadata === undefined;

    let shareStore: ShareStore;
    if (withShare instanceof ShareStore) {
      shareStore = withShare;
    } else if (typeof withShare === "object") {
      shareStore = ShareStore.fromJSON(withShare);
    } else if (!withShare) {
      // default to use service provider
      // first we see if a share has been kept for us
      const spIncludeLocalMetadataTransitions = reinitializingWithNewKeyAssign;
      const spLocalMetadataTransitions = reinitializingWithNewKeyAssign ? previousLocalMetadataTransitions : undefined;
      const rawServiceProviderShare = await this.getGenericMetadataWithTransitionStates({
        serviceProvider: this.serviceProvider,
        includeLocalMetadataTransitions: spIncludeLocalMetadataTransitions,
        _localMetadataTransitions: spLocalMetadataTransitions,
        fromJSONConstructor: {
          fromJSON(val: StringifiedType) {
            return val;
          },
        },
      });
      const noKeyFound: { message?: string } = rawServiceProviderShare as { message?: string };
      if (noKeyFound.message === KEY_NOT_FOUND) {
        if (neverInitializeNewKey) {
          throw CoreError.default("key has not been generated yet");
        }
        // no metadata set, assumes new user
        await this._initializeNewKey({
          initializeModules: true,
          importedKey: importKey,
          delete1OutOf1: p.delete1OutOf1,
        });
        if (useTSS) {
          const { factorEncs, factorPubs, tssPolyCommits } = await this._initializeNewTSSKey(this.tssTag, deviceTSSShare, factorPub, deviceTSSIndex);
          this.metadata.addTSSData({ tssTag: this.tssTag, tssNonce: 0, tssPolyCommits, factorPubs, factorEncs });
        }
        return this.getKeyDetails();
      }
      // else we continue with catching up share and metadata
      shareStore = ShareStore.fromJSON(rawServiceProviderShare);
    } else {
      throw CoreError.default("Input is not supported");
    }

    // We determine the latest metadata on the SDK and if there has been
    // needed transitions to include
    let currentMetadata: Metadata;
    let latestCloudMetadata: Metadata;
    // we fetch the latest metadata for the account from the share
    let latestShareDetails: CatchupToLatestShareResult;
    try {
      latestShareDetails = await this.catchupToLatestShare({ shareStore });
    } catch (error: unknown) {
      // check if error is not the undefined error
      // if so we don't throw immediately incase there is valid transition metadata
      const err = error as Error & { code?: number };
      const noMetadataExistsForShare = err.code === 1503;
      if (!noMetadataExistsForShare || !reinitializing) {
        throw err;
      }
    }

    // lets check if the cloud metadata has been updated or not from previously if we are reinitializing
    if (reinitializing && !reinitializingWithNewKeyAssign) {
      if (previouslyFetchedCloudMetadata.nonce < latestShareDetails.shareMetadata.nonce) {
        throw CoreError.fromCode(1104);
      } else if (previouslyFetchedCloudMetadata.nonce > latestShareDetails.shareMetadata.nonce) {
        throw CoreError.fromCode(1105);
      }
      latestCloudMetadata = previouslyFetchedCloudMetadata;
    } else {
      latestCloudMetadata = latestShareDetails ? latestShareDetails.shareMetadata.clone() : undefined;
    }

    // If we've been provided with transition metadata we use that as the current metadata instead
    // as we want to maintain state before and after serialization.
    // (Given that the checks for cloud metadata pass)
    if (reinitializing) {
      currentMetadata = transitionMetadata;
      this._localMetadataTransitions = previousLocalMetadataTransitions;
    } else {
      currentMetadata = latestShareDetails.shareMetadata;
    }

    this.lastFetchedCloudMetadata = latestCloudMetadata;
    this.metadata = currentMetadata;
    const latestShare = latestShareDetails ? latestShareDetails.latestShare : shareStore;
    this.inputShareStore(latestShare);

    // initialize modules
    await this.initializeModules();

    if (useTSS) {
      if (!this.metadata.tssPolyCommits[this.tssTag]) {
        // if tss shares have not been created for this tssTag, create new tss sharing
        await this._initializeNewTSSKey(this.tssTag, deviceTSSShare, factorPub);
      }
    }

    return this.getKeyDetails();
  }

  getFactorEncs(factorPub: Point): FactorEnc {
    if (!this.metadata) throw CoreError.metadataUndefined();
    if (!this.metadata.factorEncs) throw CoreError.default("no factor encs mapping");
    if (!this.metadata.factorPubs) throw CoreError.default("no factor pubs mapping");
    const factorPubs = this.metadata.factorPubs[this.tssTag];
    if (!factorPubs) throw CoreError.default(`no factor pubs for this tssTag ${this.tssTag}`);
    if (factorPubs.filter((f) => f.x.cmp(factorPub.x) === 0 && f.y.cmp(factorPub.y) === 0).length === 0)
      throw CoreError.default(`factor pub ${factorPub} not found for tssTag ${this.tssTag}`);
    if (!this.metadata.factorEncs[this.tssTag]) throw CoreError.default(`no factor encs for tssTag ${this.tssTag}`);
    const factorPubID = factorPub.x.toString(16, 64);
    return this.metadata.factorEncs[this.tssTag][factorPubID];
  }

  /**
   * getTSSShare accepts a factorKey and returns the TSS share based on the factor encrypted TSS shares in the metadata
   * @param factorKey - factor key
   */
  async getTSSShare(factorKey: BN, opts?: { threshold: number }): Promise<{ tssIndex: number; tssShare: BN }> {
    if (!this.privKey) throw CoreError.default("tss share cannot be returned until you've reconstructed tkey");
    const factorPub = getPubKeyPoint(factorKey);
    const factorEncs = this.getFactorEncs(factorPub);
    const { userEnc, serverEncs, tssIndex, type } = factorEncs;
    const userDecryption = await decrypt(Buffer.from(factorKey.toString(16, 64), "hex"), userEnc);
    const serverDecryptions = await Promise.all(
      serverEncs.map((factorEnc) => {
        if (factorEnc === null) return null;
        return decrypt(Buffer.from(factorKey.toString(16, 64), "hex"), factorEnc);
      })
    );
    const tssShareBufs = [userDecryption].concat(serverDecryptions);

    const tssShareBNs = tssShareBufs.map((buf) => {
      if (buf === null) return null;
      return new BN(buf.toString("hex"), "hex");
    });
    const tssCommits = this.getTSSCommits();

    const userDec = tssShareBNs[0];

    if (type === "direct") {
      const tssSharePub = ecCurve.g.mul(userDec);
      const tssCommitA0 = ecCurve.keyFromPublic({ x: tssCommits[0].x.toString(16, 64), y: tssCommits[0].y.toString(16, 64) }).getPublic();
      const tssCommitA1 = ecCurve.keyFromPublic({ x: tssCommits[1].x.toString(16, 64), y: tssCommits[1].y.toString(16, 64) }).getPublic();
      let _tssSharePub = tssCommitA0;
      for (let j = 0; j < tssIndex; j++) {
        _tssSharePub = _tssSharePub.add(tssCommitA1);
      }
      if (tssSharePub.getX().cmp(_tssSharePub.getX()) === 0 && tssSharePub.getY().cmp(_tssSharePub.getY()) === 0) {
        return { tssIndex, tssShare: userDec };
      }
      throw new Error("user decryption does not match tss commitments...");
    }

    // if type === "hierarchical"
    const serverDecs = tssShareBNs.slice(1); // 5 elems
    const serverIndexes = new Array(serverDecs.length).fill(null).map((_, i) => i + 1);

    const { threshold } = opts || {};

    const combis = kCombinations(serverDecs.length, threshold || Math.ceil(serverDecs.length / 2));
    for (let i = 0; i < combis.length; i++) {
      const combi = combis[i];
      const selectedServerDecs = serverDecs.filter((_, j) => combi.indexOf(j) > -1);
      if (selectedServerDecs.includes(null)) continue;

      const selectedServerIndexes = serverIndexes.filter((_, j) => combi.indexOf(j) > -1);
      const serverLagrangeCoeffs = selectedServerIndexes.map((x) => getLagrangeCoeffs(selectedServerIndexes, x));
      const serverInterpolated = dotProduct(serverLagrangeCoeffs, selectedServerDecs, ecCurve.n);
      const lagrangeCoeffs = [getLagrangeCoeffs([1, 99], 1), getLagrangeCoeffs([1, 99], 99)];
      const tssShare = dotProduct(lagrangeCoeffs, [serverInterpolated, userDec], ecCurve.n);
      const tssSharePub = ecCurve.g.mul(tssShare);
      const tssCommitA0 = ecCurve.keyFromPublic({ x: tssCommits[0].x.toString(16, 64), y: tssCommits[0].y.toString(16, 64) }).getPublic();
      const tssCommitA1 = ecCurve.keyFromPublic({ x: tssCommits[1].x.toString(16, 64), y: tssCommits[1].y.toString(16, 64) }).getPublic();
      let _tssSharePub = tssCommitA0;
      for (let j = 0; j < tssIndex; j++) {
        _tssSharePub = _tssSharePub.add(tssCommitA1);
      }
      if (tssSharePub.getX().cmp(_tssSharePub.getX()) === 0 && tssSharePub.getY().cmp(_tssSharePub.getY()) === 0) {
        return { tssIndex, tssShare };
      }
    }
    throw new Error("could not find any combination of server decryptions that match tss commitments...");
  }

  getTSSCommits(): Point[] {
    if (!this.privKey) throw CoreError.default("tss pub cannot be returned until you've reconstructed tkey");
    if (!this.metadata) throw CoreError.metadataUndefined();
    const tssPolyCommits = this.metadata.tssPolyCommits[this.tssTag];
    if (!tssPolyCommits) throw CoreError.default(`tss poly commits not found for tssTag ${this.tssTag}`);
    if (tssPolyCommits.length === 0) throw CoreError.default("tss poly commits is empty");
    return tssPolyCommits;
  }

  getTSSPub(): Point {
    return this.getTSSCommits()[0];
  }

  /**
   * catchupToLatestShare recursively loops fetches metadata of the provided share and checks if there is an encrypted share for it.
   * @param shareStore - share to start of with
   * @param polyID - if specified, polyID to refresh to if it exists
   */
  async catchupToLatestShare(params: {
    shareStore: ShareStore;
    polyID?: PolynomialID;
    includeLocalMetadataTransitions?: boolean;
  }): Promise<CatchupToLatestShareResult> {
    const { shareStore, polyID, includeLocalMetadataTransitions } = params;
    let shareMetadata: Metadata;
    try {
      shareMetadata = await this.getAuthMetadata({ privKey: shareStore.share.share, includeLocalMetadataTransitions });
    } catch (error: unknown) {
      // delete share error
      const err = error as Error & { code?: number };
      if ((err as CoreError) && err.code === 1308) {
        throw err;
      }
      throw CoreError.authMetadataGetUnavailable(`, ${prettyPrintError(err)}`);
    }

    try {
      // if matches specified polyID return it
      if (polyID) {
        if (shareStore.polynomialID === polyID) {
          return { latestShare: shareStore, shareMetadata };
        }
      }
      const nextShare = await shareMetadata.getEncryptedShare(shareStore);
      return await this.catchupToLatestShare({ shareStore: nextShare, polyID, includeLocalMetadataTransitions });
    } catch (error: unknown) {
      // delete share error
      const err = error as Error & { code?: number };
      if ((err as CoreError) && err.code === 1308) {
        throw err;
      }
      return { latestShare: shareStore, shareMetadata };
    }
  }

  async reconstructKey(_reconstructKeyMiddleware = true): Promise<ReconstructedKeyResult> {
    if (!this.metadata) {
      throw CoreError.metadataUndefined();
    }
    const pubPoly = this.metadata.getLatestPublicPolynomial();
    const requiredThreshold = pubPoly.getThreshold();
    const pubPolyID = pubPoly.getPolynomialID();

    // check if we have enough shares to meet threshold
    let sharesLeft = requiredThreshold;
    // we don't just check the latest poly but
    // we check if the shares on previous polynomials in our stores have the share indexes we require
    const fullShareList = this.metadata.getShareIndexesForPolynomial(pubPolyID);
    const shareIndexesRequired: Record<string, boolean> = {};
    for (let i = 0; i < fullShareList.length; i += 1) {
      shareIndexesRequired[fullShareList[i]] = true;
    }
    const sharesToInput = [];
    for (let z = this.metadata.polyIDList.length - 1; z >= 0 && sharesLeft > 0; z -= 1) {
      const sharesForPoly = this.shares[this.metadata.polyIDList[z][0]];
      if (sharesForPoly) {
        const shareIndexesForPoly = Object.keys(sharesForPoly);
        for (let k = 0; k < shareIndexesForPoly.length && sharesLeft > 0; k += 1) {
          if (shareIndexesForPoly[k] in shareIndexesRequired) {
            const currentShareForPoly = sharesForPoly[shareIndexesForPoly[k]];
            if (currentShareForPoly.polynomialID === pubPolyID) {
              sharesToInput.push(currentShareForPoly);
            } else {
              const latestShareRes = await this.catchupToLatestShare({
                shareStore: currentShareForPoly,
                polyID: pubPolyID,
                includeLocalMetadataTransitions: true,
              });
              if (latestShareRes.latestShare.polynomialID === pubPolyID) {
                sharesToInput.push(latestShareRes.latestShare);
              } else {
                throw new CoreError(1304, "Share found in unexpected polynomial"); // Share found in unexpected polynomial
              }
            }
            delete shareIndexesRequired[shareIndexesForPoly[k]];
            sharesLeft -= 1;
          }
        }
      }
    }

    // Input shares to ensure atomicity
    sharesToInput.forEach((share) => {
      this.inputShareStore(share);
    });

    if (sharesLeft > 0) {
      throw CoreError.unableToReconstruct(` require ${requiredThreshold} but have ${requiredThreshold - sharesLeft}`);
    }

    const polyShares = Object.keys(this.shares[pubPolyID]);
    const shareArr = [];
    const shareIndexArr = [];
    for (let i = 0; i < requiredThreshold; i += 1) {
      shareArr.push(this.shares[pubPolyID][polyShares[i]].share.share);
      shareIndexArr.push(this.shares[pubPolyID][polyShares[i]].share.shareIndex);
    }
    const privKey = lagrangeInterpolation(shareArr, shareIndexArr);
    // check that priv key regenerated is correct
    const reconstructedPubKey = getPubKeyPoint(privKey);
    if (this.metadata.pubKey.x.cmp(reconstructedPubKey.x) !== 0) {
      throw CoreError.incorrectReconstruction();
    }
    this._setKey(privKey);

    const returnObject: Omit<ReconstructedKeyResult, "privKey"> = {
      allKeys: [privKey],
    };

    if (_reconstructKeyMiddleware && Object.keys(this._reconstructKeyMiddleware).length > 0) {
      // retireve/reconstruct extra keys that live on metadata
      await Promise.all(
        Object.keys(this._reconstructKeyMiddleware).map(async (x: string) => {
          if (Object.prototype.hasOwnProperty.call(this._reconstructKeyMiddleware, x)) {
            const extraKeys = await this._reconstructKeyMiddleware[x]();
            returnObject[x as keyof Omit<ReconstructedKeyResult, "privKey">] = extraKeys;
            (returnObject.allKeys as BN[]).push(...extraKeys);
          }
        })
      );
    }
    return { privKey, ...returnObject };
  }

  reconstructLatestPoly(): Polynomial {
    if (!this.metadata) {
      throw CoreError.metadataUndefined();
    }
    const pubPoly = this.metadata.getLatestPublicPolynomial();
    const pubPolyID = pubPoly.getPolynomialID();
    const threshold = pubPoly.getThreshold();

    const pointsArr = [];
    const sharesForExistingPoly = Object.keys(this.shares[pubPolyID]);
    if (sharesForExistingPoly.length < threshold) {
      throw CoreError.unableToReconstruct("not enough shares to reconstruct poly");
    }
    if (new Set(sharesForExistingPoly).size !== sharesForExistingPoly.length) {
      throw CoreError.default("share indexes should be unique");
    }
    for (let i = 0; i < threshold; i += 1) {
      pointsArr.push(new Point(new BN(sharesForExistingPoly[i], "hex"), this.shares[pubPolyID][sharesForExistingPoly[i]].share.share));
    }
    return lagrangeInterpolatePolynomial(pointsArr);
  }

  async deleteShare(
    shareIndex: BNString,
    useTSS?: boolean,
    tssOptions?: {
      inputTSSShare: BN;
      inputTSSIndex: number;
      factorPub: Point;
      authSignatures: string[];
      selectedServers?: number[];
    }
  ): Promise<DeleteShareResult> {
    if (!this.metadata) {
      throw CoreError.metadataUndefined();
    }
    if (!this.privKey) {
      throw CoreError.privateKeyUnavailable();
    }
    if (useTSS && !tssOptions) {
      throw CoreError.default("cannot useTSS if tssOptions is empty");
    }
    const shareIndexToDelete = new BN(shareIndex, "hex");
    const shareToDelete = this.outputShareStore(shareIndexToDelete);
    if (shareIndexToDelete.cmp(new BN("1", "hex")) === 0) {
      throw new CoreError(1001, "Unable to delete service provider share");
    }

    // Get existing shares
    const pubPoly = this.metadata.getLatestPublicPolynomial();
    const previousPolyID = pubPoly.getPolynomialID();
    const existingShareIndexes = this.metadata.getShareIndexesForPolynomial(previousPolyID);
    const newShareIndexes: string[] = [];
    existingShareIndexes.forEach((el) => {
      const bn = new BN(el, "hex");
      if (bn.cmp(shareIndexToDelete) !== 0) {
        newShareIndexes.push(bn.toString("hex"));
      }
    });

    // Update shares
    if (existingShareIndexes.length === newShareIndexes.length) {
      throw CoreError.default("Share index does not exist in latest polynomial");
    } else if (newShareIndexes.length < pubPoly.getThreshold()) {
      throw CoreError.default(`Minimum ${pubPoly.getThreshold()} shares are required for tkey. Unable to delete share`);
    }

    if (useTSS) {
      const { factorPub, inputTSSIndex, inputTSSShare, selectedServers, authSignatures } = tssOptions;
      const existingFactorPubs = this.metadata.factorPubs[this.tssTag];

      const found = existingFactorPubs.filter((f) => f.x.eq(factorPub.x) && f.y.eq(factorPub.y));
      if (found.length === 0) throw CoreError.default("could not find factorPub to delete");
      if (found.length > 1) throw CoreError.default("found two or more factorPubs that match, error in metadata");
      const updatedFactorPubs = existingFactorPubs.filter((f) => !f.x.eq(factorPub.x) || !f.y.eq(factorPub.y));
      this.metadata.addTSSData({ tssTag: this.tssTag, factorPubs: updatedFactorPubs });
      const rssNodeDetails = await this._getRssNodeDetails();
      const randomSelectedServers = randomSelection(
        new Array(rssNodeDetails.serverEndpoints.length).fill(null).map((_, i) => i + 1),
        Math.ceil(rssNodeDetails.serverEndpoints.length / 2)
      );

      const updatedTSSIndexes = updatedFactorPubs.map((fb) => this.getFactorEncs(fb).tssIndex);

      await this._refreshTSSShares(
        false,
        inputTSSShare,
        inputTSSIndex,
        updatedFactorPubs,
        updatedTSSIndexes,
        this.serviceProvider.getVerifierNameVerifierId(),
        {
          ...rssNodeDetails,
          selectedServers: selectedServers || randomSelectedServers,
          authSignatures,
        }
      );
    }

    const results = await this._refreshShares(pubPoly.getThreshold(), [...newShareIndexes], previousPolyID);
    const newShareStores = results.shareStores;
    await this.addLocalMetadataTransitions({ input: [{ message: SHARE_DELETED, dateAdded: Date.now() }], privKey: [shareToDelete.share.share] });
    return { newShareStores };
  }

  async _getTSSNodeDetails(): Promise<{ serverEndpoints: string[]; serverPubKeys: PointHex[]; serverThreshold: number }> {
    const { serverEndpoints, serverPubKeys, serverThreshold } = await this.serviceProvider.getTSSNodeDetails();
    if (!Array.isArray(serverEndpoints) || serverEndpoints.length === 0) throw new Error("service provider tss server endpoints are missing");
    if (!Array.isArray(serverPubKeys) || serverPubKeys.length === 0) throw new Error("service provider pub keys are missing");
    return {
      serverEndpoints,
      serverPubKeys,
      serverThreshold: serverThreshold || Math.floor(serverEndpoints.length / 2) + 1,
    };
  }

  async _getRssNodeDetails(): Promise<{ serverEndpoints: string[]; serverPubKeys: PointHex[]; serverThreshold: number }> {
    const { serverEndpoints, serverPubKeys, serverThreshold } = await this.serviceProvider.getRSSNodeDetails();
    if (!Array.isArray(serverEndpoints) || serverEndpoints.length === 0) throw new Error("service provider tss server endpoints are missing");
    if (!Array.isArray(serverPubKeys) || serverPubKeys.length === 0) throw new Error("service provider pub keys are missing");
    return {
      serverEndpoints,
      serverPubKeys,
      serverThreshold: serverThreshold || Math.floor(serverEndpoints.length / 2) + 1,
    };
  }

  async generateNewShare(
    useTSS?: boolean,
    tssOptions?: {
      inputTSSShare: BN;
      inputTSSIndex: number;
      newFactorPub: Point;
      newTSSIndex: number;
      authSignatures?: string[];
      selectedServers?: number[];
    }
  ): Promise<GenerateNewShareResult> {
    if (!this.metadata) {
      throw CoreError.metadataUndefined();
    }
    if (!this.privKey) {
      throw CoreError.privateKeyUnavailable();
    }
    if (useTSS) {
      if (!tssOptions) throw CoreError.default("must provide tss options when calling generateNewShare with useTSS true");
      if (!this.metadata.tssPolyCommits[this.tssTag]) throw new Error(`tss key has not been initialized for tssTag ${this.tssTag}`);
      const { newFactorPub, inputTSSIndex, inputTSSShare, newTSSIndex, selectedServers, authSignatures } = tssOptions;

      const existingFactorPubs = this.metadata.factorPubs[this.tssTag];
      const updatedFactorPubs = existingFactorPubs.concat([newFactorPub]);

      // only modify factorPubs
      this.metadata.addTSSData({
        tssTag: this.tssTag,
        tssNonce: this.metadata.tssNonces[this.tssTag],
        tssPolyCommits: this.metadata.tssPolyCommits[this.tssTag],
        factorPubs: updatedFactorPubs,
        factorEncs: this.metadata.factorEncs[this.tssTag],
      });

      const verifierId = this.serviceProvider.getVerifierNameVerifierId();
      const rssNodeDetails = await this._getRssNodeDetails();
      const randomSelectedServers = randomSelection(
        new Array(rssNodeDetails.serverEndpoints.length).fill(null).map((_, i) => i + 1),
        Math.ceil(rssNodeDetails.serverEndpoints.length / 2)
      );

      const existingTSSIndexes = existingFactorPubs.map((fb) => this.getFactorEncs(fb).tssIndex);
      const updatedTSSIndexes = existingTSSIndexes.concat([newTSSIndex]);

      await this._refreshTSSShares(false, inputTSSShare, inputTSSIndex, updatedFactorPubs, updatedTSSIndexes, verifierId, {
        ...rssNodeDetails,
        selectedServers: selectedServers || randomSelectedServers,
        authSignatures,
      });
    }

    const pubPoly = this.metadata.getLatestPublicPolynomial();
    const previousPolyID = pubPoly.getPolynomialID();
    const existingShareIndexes = this.metadata.getShareIndexesForPolynomial(previousPolyID);
    const existingShareIndexesBN = existingShareIndexes.map((el) => new BN(el, "hex"));
    const newShareIndex = new BN(generatePrivateExcludingIndexes(existingShareIndexesBN));

    const results = await this._refreshShares(pubPoly.getThreshold(), [...existingShareIndexes, newShareIndex.toString("hex")], previousPolyID);
    const newShareStores = results.shareStores;

    return { newShareStores, newShareIndex };
  }

  async importTssKey(
    params: { tag: string; importKey: BN; factorPub: Point; newTSSIndex: number },
    serverOpts: {
      selectedServers?: number[];
      authSignatures: string[];
    }
  ): Promise<void> {
    const oldTag = this.tssTag;
    try {
      const { importKey, factorPub, newTSSIndex, tag } = params;
      const { selectedServers = [], authSignatures = [] } = serverOpts || {};
      this.tssTag = tag;
      if (!this.metadata) {
        throw CoreError.metadataUndefined();
      }
      if (!this.privKey) {
        throw CoreError.privateKeyUnavailable();
      }
      if (!importKey || importKey.eq(new BN("0"))) {
        throw new Error("Invalid importedKey");
      }
      if (!tag) throw CoreError.default(`invalid param, tag is required`);
      if (!factorPub) throw CoreError.default(`invalid param, newFactorPub is required`);
      if (!newTSSIndex) throw CoreError.default(`invalid param, newTSSIndex is required`);
      if (authSignatures.length === 0) throw CoreError.default(`invalid param, authSignatures is required`);

      const existingFactorPubs = this.metadata.factorPubs[tag];
      if (existingFactorPubs?.length > 0) {
        throw CoreError.default(`Duplicate account tag, please use a unique tag for importing key`);
      }
      const factorPubs = [factorPub];

      const tssIndexes = [newTSSIndex];
      const existingNonce = this.metadata.tssNonces[this.tssTag];
      const newTssNonce: number = existingNonce && existingNonce > 0 ? existingNonce + 1 : 0;
      const verifierAndVerifierID = this.serviceProvider.getVerifierNameVerifierId();
      const label = `${verifierAndVerifierID}\u0015${this.tssTag}\u0016${newTssNonce}`;
      const tssPubKey = hexPoint(ecCurve.g.mul(importKey));
      const rssNodeDetails = await this._getRssNodeDetails();
      const { pubKey: newTSSServerPub, nodeIndexes } = await this.serviceProvider.getTSSPubKey(this.tssTag, newTssNonce);
      let finalSelectedServers = selectedServers;

      if (nodeIndexes?.length > 0) {
        finalSelectedServers = nodeIndexes.slice(0, Math.min(selectedServers.length, nodeIndexes.length));
      } else if (selectedServers?.length === 0) {
        finalSelectedServers = randomSelection(
          new Array(rssNodeDetails.serverEndpoints.length).fill(null).map((_, i) => i + 1),
          Math.ceil(rssNodeDetails.serverEndpoints.length / 2)
        );
      }

      const { serverEndpoints, serverPubKeys, serverThreshold } = rssNodeDetails;

      const rssClient = new RSSClient({
        serverEndpoints,
        serverPubKeys,
        serverThreshold,
        tssPubKey,
      });

      const refreshResponses = await rssClient.import({
        importKey,
        dkgNewPub: hexPoint(newTSSServerPub),
        selectedServers: finalSelectedServers,
        factorPubs: factorPubs.map((f) => hexPoint(f)),
        targetIndexes: tssIndexes,
        newLabel: label,
        sigs: authSignatures,
      });
      const secondCommit = ecPoint(hexPoint(newTSSServerPub)).add(ecPoint(tssPubKey).neg());
      const newTSSCommits = [
        Point.fromJSON(tssPubKey),
        Point.fromJSON({ x: secondCommit.getX().toString(16, 64), y: secondCommit.getY().toString(16, 64) }),
      ];
      const factorEncs: {
        [factorPubID: string]: FactorEnc;
      } = {};
      for (let i = 0; i < refreshResponses.length; i++) {
        const refreshResponse = refreshResponses[i];
        factorEncs[refreshResponse.factorPub.x.padStart(64, "0")] = {
          type: "hierarchical",
          tssIndex: refreshResponse.targetIndex,
          userEnc: refreshResponse.userFactorEnc,
          serverEncs: refreshResponse.serverFactorEncs,
        };
      }
      this.metadata.addTSSData({
        tssTag: this.tssTag,
        tssNonce: newTssNonce,
        tssPolyCommits: newTSSCommits,
        factorPubs,
        factorEncs,
      });
      await this._syncShareMetadata();
    } catch (error) {
      this.tssTag = oldTag;
      throw error;
    }
  }

  // generate Tss Share linked to Factor Pub
  async addFactorPub(tssOptions: {
    existingFactorKey: BN;
    newFactorPub: Point;
    newTSSIndex: number;
    selectedServers: number[];
    authSignatures: string[];
  }) {
    if (!this.metadata) throw CoreError.metadataUndefined("metadata is undefined");
    if (!this.privKey) throw new Error("Tkey is not reconstructed");
    if (!this.metadata.tssPolyCommits[this.tssTag]) throw new Error(`tss key has not been initialized for tssTag ${this.tssTag}`);
    const { existingFactorKey, newFactorPub, newTSSIndex, selectedServers, authSignatures } = tssOptions;

    const { tssShare, tssIndex } = await this.getTSSShare(existingFactorKey);
    const existingFactorPubs = this.metadata.factorPubs[this.tssTag];
    const updatedFactorPubs = existingFactorPubs.concat([newFactorPub]);

    // only modify factorPubs
    this.metadata.addTSSData({
      tssTag: this.tssTag,
      tssNonce: this.metadata.tssNonces[this.tssTag],
      tssPolyCommits: this.metadata.tssPolyCommits[this.tssTag],
      factorPubs: updatedFactorPubs,
      factorEncs: this.metadata.factorEncs[this.tssTag],
    });

    const verifierId = this.serviceProvider.getVerifierNameVerifierId();
    const rssNodeDetails = await this._getRssNodeDetails();
    const randomSelectedServers = randomSelection(
      new Array(rssNodeDetails.serverEndpoints.length).fill(null).map((_, i) => i + 1),
      Math.ceil(rssNodeDetails.serverEndpoints.length / 2)
    );

    const finalServer = selectedServers.length ? selectedServers : randomSelectedServers;

    const existingTSSIndexes = existingFactorPubs.map((fb) => this.getFactorEncs(fb).tssIndex);
    const updatedTSSIndexes = existingTSSIndexes.concat([newTSSIndex]);

    await this._refreshTSSShares(false, tssShare, tssIndex, updatedFactorPubs, updatedTSSIndexes, verifierId, {
      ...rssNodeDetails,
      selectedServers: finalServer,
      authSignatures,
    });
    await this._syncShareMetadata();
  }

  // Delete Tss Share linked to Factor Pub
  async deleteFactorPub(tssOptions: { factorKey: BN; deleteFactorPub: Point; selectedServers: number[]; authSignatures: string[] }): Promise<void> {
    if (!this.metadata) throw CoreError.metadataUndefined("metadata is undefined");
    if (!this.privKey) throw new Error("Tkey is not reconstructed");
    if (!this.metadata.tssPolyCommits[this.tssTag]) throw new Error(`tss key has not been initialized for tssTag ${this.tssTag}`);
    const { factorKey, deleteFactorPub, selectedServers, authSignatures } = tssOptions;
    const existingFactorPubs = this.metadata.factorPubs[this.tssTag];
    const { tssShare, tssIndex } = await this.getTSSShare(factorKey);

    const found = existingFactorPubs.filter((f) => f.x.eq(deleteFactorPub.x) && f.y.eq(deleteFactorPub.y));
    if (found.length === 0) throw CoreError.default("could not find factorPub to delete");
    if (found.length > 1) throw CoreError.default("found two or more factorPubs that match, error in metadata");
    const updatedFactorPubs = existingFactorPubs.filter((f) => !f.x.eq(deleteFactorPub.x) || !f.y.eq(deleteFactorPub.y));
    this.metadata.addTSSData({ tssTag: this.tssTag, factorPubs: updatedFactorPubs });
    const rssNodeDetails = await this._getRssNodeDetails();
    const randomSelectedServers = randomSelection(
      new Array(rssNodeDetails.serverEndpoints.length).fill(null).map((_, i) => i + 1),
      Math.ceil(rssNodeDetails.serverEndpoints.length / 2)
    );

    const finalServer = selectedServers.length ? selectedServers : randomSelectedServers;
    const updatedTSSIndexes = updatedFactorPubs.map((fb) => this.getFactorEncs(fb).tssIndex);

    await this._refreshTSSShares(false, tssShare, tssIndex, updatedFactorPubs, updatedTSSIndexes, this.serviceProvider.getVerifierNameVerifierId(), {
      ...rssNodeDetails,
      selectedServers: finalServer,
      authSignatures,
    });
    await this._syncShareMetadata();
  }

  async _UNSAFE_exportTssKey(tssOptions: { factorKey: BN; selectedServers: number[]; authSignatures: string[] }): Promise<BN> {
    if (!this.metadata) throw CoreError.metadataUndefined("metadata is undefined");
    if (!this.privKey) throw new Error("Tkey is not reconstructed");
    if (!this.metadata.tssPolyCommits[this.tssTag]) throw new Error(`tss key has not been initialized for tssTag ${this.tssTag}`);

    const { factorKey, selectedServers, authSignatures } = tssOptions;

    const { tssIndex } = await this.getTSSShare(factorKey);
    // Assumption that there are only index 2 and 3 for tss shares
    // create complement index share
    const tempShareIndex = tssIndex === 2 ? 3 : 2;
    const tempFactorKey = new BN(generatePrivate());
    const tempFactorPub = getPubKeyPoint(tempFactorKey);

    await this.addFactorPub({
      existingFactorKey: factorKey,
      newFactorPub: tempFactorPub,
      newTSSIndex: tempShareIndex,
      authSignatures,
      selectedServers,
    });

    const { tssShare: factorShare, tssIndex: factorIndex } = await this.getTSSShare(factorKey);
    const { tssShare: tempShare, tssIndex: tempIndex } = await this.getTSSShare(tempFactorKey);

    // reconstruct final key using sss
    const finalKey = lagrangeInterpolation([tempShare, factorShare], [new BN(tempIndex), new BN(factorIndex)]);

    // deleted created tss share
    await this.deleteFactorPub({
      factorKey,
      deleteFactorPub: tempFactorPub,
      authSignatures,
      selectedServers,
    });

    return finalKey;
  }

  async _refreshTSSShares(
    updateMetadata: boolean,
    inputShare: BN,
    inputIndex: number,
    factorPubs: Point[],
    targetIndexes: number[],
    verifierNameVerifierId: string,
    serverOpts: {
      serverEndpoints: string[];
      serverPubKeys: PointHex[];
      serverThreshold: number;
      selectedServers: number[];
      authSignatures: string[];
    }
  ): Promise<void> {
    if (!this.metadata) throw CoreError.metadataUndefined();
    if (!this.metadata.tssPolyCommits) throw CoreError.default(`tss poly commits obj not found`);
    const tssCommits = this.metadata.tssPolyCommits[this.tssTag];
    if (!tssCommits) throw CoreError.default(`tss commits not found for tssTag ${this.tssTag}`);
    if (tssCommits.length === 0) throw CoreError.default(`tssCommits is empty`);
    const tssPubKeyPoint = tssCommits[0];
    const tssPubKey = hexPoint(tssPubKeyPoint);
    const { serverEndpoints, serverPubKeys, serverThreshold, selectedServers, authSignatures } = serverOpts;

    const rssClient = new RSSClient({
      serverEndpoints,
      serverPubKeys,
      serverThreshold,
      tssPubKey,
    });

    if (!this.metadata.factorPubs) throw CoreError.default(`factorPubs obj not found`);
    if (!factorPubs) throw CoreError.default(`factorPubs not found for tssTag ${this.tssTag}`);
    if (factorPubs.length === 0) throw CoreError.default(`factorPubs is empty`);

    if (!this.metadata.tssNonces) throw CoreError.default(`tssNonces obj not found`);
    const tssNonce: number = this.metadata.tssNonces[this.tssTag] || 0;

    const oldLabel = `${verifierNameVerifierId}\u0015${this.tssTag}\u0016${tssNonce}`;
    const newLabel = `${verifierNameVerifierId}\u0015${this.tssTag}\u0016${tssNonce + 1}`;

    const { pubKey: newTSSServerPub, nodeIndexes } = await this.serviceProvider.getTSSPubKey(this.tssTag, tssNonce + 1);
    let finalSelectedServers = selectedServers;

    if (nodeIndexes?.length > 0) {
      finalSelectedServers = nodeIndexes.slice(0, Math.min(selectedServers.length, nodeIndexes.length));
    }
    const refreshResponses = await rssClient.refresh({
      factorPubs: factorPubs.map((f) => hexPoint(f)),
      targetIndexes,
      oldLabel,
      newLabel,
      sigs: authSignatures,
      dkgNewPub: hexPoint(newTSSServerPub),
      inputShare,
      inputIndex,
      selectedServers: finalSelectedServers,
    });

    const secondCommit = ecPoint(hexPoint(newTSSServerPub)).add(ecPoint(tssPubKey).neg());
    const newTSSCommits = [
      Point.fromJSON(tssPubKey),
      Point.fromJSON({ x: secondCommit.getX().toString(16, 64), y: secondCommit.getY().toString(16, 64) }),
    ];
    const factorEncs: {
      [factorPubID: string]: FactorEnc;
    } = {};
    for (let i = 0; i < refreshResponses.length; i++) {
      const refreshResponse = refreshResponses[i];
      factorEncs[refreshResponse.factorPub.x.padStart(64, "0")] = {
        type: "hierarchical",
        tssIndex: refreshResponse.targetIndex,
        userEnc: refreshResponse.userFactorEnc,
        serverEncs: refreshResponse.serverFactorEncs,
      };
    }

    this.metadata.addTSSData({ tssTag: this.tssTag, tssNonce: tssNonce + 1, tssPolyCommits: newTSSCommits, factorPubs, factorEncs });
    if (updateMetadata) await this._syncShareMetadata();
  }

  async _refreshShares(
    threshold: number,
    newShareIndexes: string[],
    previousPolyID: PolynomialID,
    useTSS?: boolean,
    tssIndex?: number,
    factorPub?: Point
  ): Promise<RefreshSharesResult> {
    if (useTSS) {
      if (!tssIndex) throw CoreError.default("useTSS is true but tssIndex is not specified / invalid");
      if (!factorPub) throw CoreError.default("useTSS is true but factorPub is not specified");
    }

    if (!this.metadata) {
      throw CoreError.metadataUndefined();
    }
    if (!this.privKey) {
      throw CoreError.privateKeyUnavailable();
    }
    if (threshold > newShareIndexes.length) {
      throw CoreError.default(`threshold should not be greater than share indexes. ${threshold} > ${newShareIndexes.length}`);
    }

    // update metadata nonce
    this.metadata.nonce += 1;

    const poly = generateRandomPolynomial(threshold - 1, this.privKey);
    const shares = poly.generateShares(newShareIndexes);
    const existingShareIndexes = this.metadata.getShareIndexesForPolynomial(previousPolyID);

    const pointsArr = [];
    const sharesForExistingPoly = Object.keys(this.shares[previousPolyID]);
    if (sharesForExistingPoly.length < threshold) {
      throw CoreError.unableToReconstruct("not enough shares for polynomial reconstruction");
    }
    for (let i = 0; i < threshold; i += 1) {
      pointsArr.push(new Point(new BN(sharesForExistingPoly[i], "hex"), this.shares[previousPolyID][sharesForExistingPoly[i]].share.share));
    }
    const oldPoly = lagrangeInterpolatePolynomial(pointsArr);

    const shareIndexesNeedingEncryption: string[] = [];
    for (let index = 0; index < existingShareIndexes.length; index += 1) {
      const shareIndexHex = existingShareIndexes[index];
      // define shares that need encryption/relaying
      if (newShareIndexes.includes(shareIndexHex)) {
        shareIndexesNeedingEncryption.push(shareIndexHex);
      }
    }

    // add metadata new poly to metadata
    this.metadata.addFromPolynomialAndShares(poly, shares);

    // change to share stores for public storing
    const oldShareStores: Record<string, ShareStore> = {};
    const newShareStores: Record<string, ShareStore> = {};
    const polyID = poly.getPolynomialID();
    newShareIndexes.forEach((shareIndexHex) => {
      newShareStores[shareIndexHex] = new ShareStore(shares[shareIndexHex], polyID);
    });

    // evaluate oldPoly for old shares and set new metadata with encrypted share for new polynomial

    const m = this.metadata.clone();
    const newScopedStore: Record<string, EncryptedMessage> = {};
    const sharesToPush = await Promise.all(
      shareIndexesNeedingEncryption.map(async (shareIndex) => {
        const oldShare = oldPoly.polyEval(new BN(shareIndex, "hex"));
        const encryptedShare = await encrypt(getPubKeyECC(oldShare), Buffer.from(JSON.stringify(newShareStores[shareIndex])));
        newScopedStore[getPubKeyPoint(oldShare).x.toString("hex")] = encryptedShare;
        oldShareStores[shareIndex] = new ShareStore(new Share(shareIndex, oldShare), previousPolyID);
        return oldShare;
      })
    );
    m.setScopedStore("encryptedShares", newScopedStore);
    const metadataToPush = Array(sharesToPush.length).fill(m);

    // run refreshShare middleware
    // If a shareIndex is left out during refresh shares, we assume that it being explicitly deleted.
    for (const moduleName in this._refreshMiddleware) {
      if (Object.prototype.hasOwnProperty.call(this._refreshMiddleware, moduleName)) {
        const adjustedGeneralStore = this._refreshMiddleware[moduleName](
          this.metadata.getGeneralStoreDomain(moduleName),
          oldShareStores,
          newShareStores
        );
        if (!adjustedGeneralStore) this.metadata.deleteGeneralStoreDomain(moduleName);
        else this.metadata.setGeneralStoreDomain(moduleName, adjustedGeneralStore);
      }
    }

    const newShareMetadataToPush: Metadata[] = [];
    const newShareStoreSharesToPush = newShareIndexes.map((shareIndex) => {
      const me = this.metadata.clone();
      newShareMetadataToPush.push(me);
      return newShareStores[shareIndex].share.share;
    });

    const AuthMetadatas = this.generateAuthMetadata({ input: [...metadataToPush, ...newShareMetadataToPush] });

    // Combine Authmetadata and service provider ShareStore
    await this.addLocalMetadataTransitions({
      input: [...AuthMetadatas, newShareStores["1"]],
      privKey: [...sharesToPush, ...newShareStoreSharesToPush, undefined],
    });

    // update this.shares with these new shares
    for (let index = 0; index < newShareIndexes.length; index += 1) {
      const shareIndex = newShareIndexes[index];
      this.inputShareStore(newShareStores[shareIndex]);
    }

    // await this.releaseWriteMetadataLock();
    return { shareStores: newShareStores };
  }

  async _initializeNewTSSKey(tssTag: string, deviceTSSShare, factorPub, deviceTSSIndex?): Promise<InitializeNewTSSKeyResult> {
    let tss2: BN;
    const _tssIndex = deviceTSSIndex || 2; // TODO: fix
    if (deviceTSSShare) {
      tss2 = deviceTSSShare;
    } else {
      tss2 = new BN(generatePrivate());
    }
    const { pubKey: tss1Pub } = await this.serviceProvider.getTSSPubKey(tssTag, 0);
    const tss1PubKey = ecCurve.keyFromPublic({ x: tss1Pub.x.toString(16, 64), y: tss1Pub.y.toString(16, 64) }).getPublic();
    const tss2Pub = getPubKeyPoint(tss2);
    const tss2PubKey = ecCurve.keyFromPublic({ x: tss2Pub.x.toString(16, 64), y: tss2Pub.y.toString(16, 64) }).getPublic();

    const L1_0 = getLagrangeCoeffs([1, _tssIndex], 1, 0);
    // eslint-disable-next-line camelcase
    const LIndex_0 = getLagrangeCoeffs([1, _tssIndex], _tssIndex, 0);

    const a0Pub = tss1PubKey.mul(L1_0).add(tss2PubKey.mul(LIndex_0));
    const a1Pub = tss1PubKey.add(a0Pub.neg());

    const tssPolyCommits = [
      new Point(a0Pub.getX().toString(16, 64), a0Pub.getY().toString(16, 64)),
      new Point(a1Pub.getX().toString(16, 64), a1Pub.getY().toString(16, 64)),
    ];
    const factorPubs = [factorPub];
    const factorEncs: { [factorPubID: string]: FactorEnc } = {};

    for (let i = 0; i < factorPubs.length; i++) {
      const f = factorPubs[i];
      const factorPubID = f.x.toString(16, 64);
      factorEncs[factorPubID] = {
        tssIndex: _tssIndex,
        type: "direct",
        userEnc: await encrypt(
          Buffer.concat([Buffer.from("04", "hex"), Buffer.from(f.x.toString(16, 64), "hex"), Buffer.from(f.y.toString(16, 64), "hex")]),
          Buffer.from(tss2.toString(16, 64), "hex")
        ),
        serverEncs: [],
      };
    }

    return {
      tss2,
      factorEncs,
      factorPubs,
      tssPolyCommits,
    };
  }

  async _initializeNewKey({
    determinedShare,
    initializeModules,
    importedKey,
    delete1OutOf1,
  }: {
    determinedShare?: BN;
    initializeModules?: boolean;
    importedKey?: BN;
    delete1OutOf1?: boolean;
  } = {}): Promise<InitializeNewKeyResult> {
    if (!importedKey) {
      const tmpPriv = generatePrivate();
      this._setKey(new BN(tmpPriv));
    } else {
      this._setKey(new BN(importedKey));
    }

    // create a random poly and respective shares
    // 1 is defined as the serviceProvider share
    // 0 is for tKey
    const shareIndexForDeviceStorage = generatePrivateExcludingIndexes([new BN(1), new BN(0)]);

    const shareIndexes = [new BN(1), shareIndexForDeviceStorage];
    let poly: Polynomial;
    if (determinedShare) {
      const shareIndexForDeterminedShare = generatePrivateExcludingIndexes([new BN(1), new BN(0)]);
      poly = generateRandomPolynomial(1, this.privKey, [new Share(shareIndexForDeterminedShare, determinedShare)]);
      shareIndexes.push(shareIndexForDeterminedShare);
    } else {
      poly = generateRandomPolynomial(1, this.privKey);
    }
    const shares = poly.generateShares(shareIndexes);

    // create metadata to be stored
    const metadata = new Metadata(getPubKeyPoint(this.privKey));
    metadata.addFromPolynomialAndShares(poly, shares);

    const serviceProviderShare = shares[shareIndexes[0].toString("hex")];
    const shareStore = new ShareStore(serviceProviderShare, poly.getPolynomialID());
    this.metadata = metadata;

    // initialize modules
    if (initializeModules) {
      await this.initializeModules();
    }

    const metadataToPush: Metadata[] = [];
    const sharesToPush = shareIndexes.map((shareIndex) => {
      metadataToPush.push(this.metadata);
      return shares[shareIndex.toString("hex")].share;
    });

    const authMetadatas = this.generateAuthMetadata({ input: metadataToPush });

    // because this is the first time we're setting metadata there is no need to acquire a lock
    // acquireLock: false. Force push
    await this.addLocalMetadataTransitions({ input: [...authMetadatas, shareStore], privKey: [...sharesToPush, undefined] });
    if (delete1OutOf1) {
      await this.addLocalMetadataTransitions({ input: [{ message: ONE_KEY_DELETE_NONCE }], privKey: [this.serviceProvider.postboxKey] });
    }

    // store metadata on metadata respective to shares
    for (let index = 0; index < shareIndexes.length; index += 1) {
      const shareIndex = shareIndexes[index];
      // also add into our share store
      this.inputShareStore(new ShareStore(shares[shareIndex.toString("hex")], poly.getPolynomialID()));
    }

    if (this.storeDeviceShare) {
      await this.storeDeviceShare(new ShareStore(shares[shareIndexes[1].toString("hex")], poly.getPolynomialID()));
    }

    const result: InitializeNewKeyResult = {
      privKey: this.privKey,
      deviceShare: new ShareStore(shares[shareIndexes[1].toString("hex")], poly.getPolynomialID()),
      userShare: undefined,
    };
    if (determinedShare) {
      result.userShare = new ShareStore(shares[shareIndexes[2].toString("hex")], poly.getPolynomialID());
    }
    return result;
  }

  async addLocalMetadataTransitions(params: {
    input: LocalTransitionData;
    serviceProvider?: IServiceProvider;
    privKey?: BN[];
    acquireLock?: boolean;
  }): Promise<void> {
    const { privKey, input } = params;
    this._localMetadataTransitions[0] = [...this._localMetadataTransitions[0], ...privKey];
    this._localMetadataTransitions[1] = [...this._localMetadataTransitions[1], ...input];
    if (!this.manualSync) await this.syncLocalMetadataTransitions();
  }

  async syncLocalMetadataTransitions(): Promise<void> {
    if (!this.metadata) {
      throw CoreError.metadataUndefined();
    }
    if (!(Array.isArray(this._localMetadataTransitions[0]) && this._localMetadataTransitions[0].length > 0)) return;

    // get lock
    let acquiredLock = false;
    if (this.lastFetchedCloudMetadata) {
      await this.acquireWriteMetadataLock();
      acquiredLock = true;
    }
    try {
      await this.storageLayer.setMetadataStream({
        input: this._localMetadataTransitions[1],
        privKey: this._localMetadataTransitions[0],
        serviceProvider: this.serviceProvider,
      });
    } catch (error: unknown) {
      throw CoreError.metadataPostFailed(prettyPrintError(error as Error));
    }

    this._localMetadataTransitions = [[], []];
    this.lastFetchedCloudMetadata = this.metadata.clone();
    // release lock
    if (acquiredLock) await this.releaseWriteMetadataLock();
  }

  // Returns a new instance of metadata with a clean state. All the previous state will be reset.
  async updateSDK(params?: { withShare?: ShareStore }): Promise<ThresholdKey> {
    const tb = new ThresholdKey({
      enableLogging: this.enableLogging,
      modules: this.modules,
      serviceProvider: this.serviceProvider,
      storageLayer: this.storageLayer,
      manualSync: this.manualSync,
    });

    try {
<<<<<<< HEAD
      await tb.initialize({ neverInitializeNewKey: true, withShare: params && params.withShare }); // TODO: need to modify for TSS
    } catch (err) {
      throw CoreError.fromCode(1103, `${err.message}`);
=======
      await tb.initialize({ neverInitializeNewKey: true, withShare: params && params.withShare });
    } catch (err: unknown) {
      throw CoreError.fromCode(1103, `${(err as Error).message}`);
>>>>>>> d9567b59
    }

    // Delete unnecessary polyIDs and shareStores
    const allPolyIDList = tb.metadata.polyIDList;
    let lastValidPolyID: string;

    Object.keys(this.shares).forEach((x) => {
      if (allPolyIDList.find((id) => id[0] === x)) {
        lastValidPolyID = x;
      } else {
        delete this.shares[x];
      }
    });

    // catchup to latest shareStore for all latest available shares.
    // TODO: fix edge cases where shares are deleted in the newer polynomials
    // TODO: maybe assign this.shares directly rather than output and inputsharestore.
    const shareStoresForLastValidPolyID = Object.keys(this.shares[lastValidPolyID]).map((x) =>
      tb.inputShareStoreSafe(this.outputShareStore(x, lastValidPolyID))
    );
    await Promise.all(shareStoresForLastValidPolyID);
    return tb;
  }

  // NOTE: This API will be DEPRECATED in the future in favour of inputShareStoreSafe()
  inputShareStore(shareStore: ShareStore): void {
    let ss: ShareStore;
    if (shareStore instanceof ShareStore) {
      ss = shareStore;
    } else if (typeof shareStore === "object") {
      ss = ShareStore.fromJSON(shareStore);
    } else {
      throw CoreError.default("can only add type ShareStore into shares");
    }
    if (!(ss.polynomialID in this.shares)) {
      this.shares[ss.polynomialID] = {};
    }
    this.shares[ss.polynomialID][ss.share.shareIndex.toString("hex")] = ss;
  }

  // inputs a share ensuring that the share is the latest share AND metadata is updated to its latest state
  async inputShareStoreSafe(shareStore: ShareStore, autoUpdateMetadata = false): Promise<void> {
    if (!this.metadata) {
      throw CoreError.metadataUndefined();
    }
    let ss: ShareStore;
    if (shareStore instanceof ShareStore) {
      ss = shareStore;
    } else if (typeof shareStore === "object") {
      ss = ShareStore.fromJSON(shareStore);
    } else {
      throw CoreError.default("can only add type ShareStore into shares");
    }
    const polynomialId = this.metadata.getLatestPublicPolynomial().getPolynomialID();
    if (ss.polynomialID !== polynomialId) {
      const latestShareRes = await this.catchupToLatestShare({ shareStore: ss, includeLocalMetadataTransitions: true });
      // check if the latest share is part of the current tkey instances
      // to avoid random share getting input into metadata
      if (!latestShareRes.shareMetadata.polyIDList.find((tuple) => tuple[0] === polynomialId)) {
        throw CoreError.fromCode(1307);
      }
      // if latest share's polynomial is not equal with tkey latest polynomial, tkey's metadata is outdated
      if (polynomialId !== latestShareRes.latestShare.polynomialID) {
        if (!autoUpdateMetadata)
          throw CoreError.default(
            `TKey SDK metadata seems to be outdated because shareIndex: ` +
              `${latestShareRes.latestShare.share.shareIndex.toString("hex")} has a more recent metadata. Please call updateSDK first`
          );
        else this.metadata = latestShareRes.shareMetadata;
      }
      if (!(latestShareRes.latestShare.polynomialID in this.shares)) {
        this.shares[latestShareRes.latestShare.polynomialID] = {};
      }
      this.shares[latestShareRes.latestShare.polynomialID][latestShareRes.latestShare.share.shareIndex.toString("hex")] = latestShareRes.latestShare;
    } else {
      if (!(ss.polynomialID in this.shares)) {
        this.shares[ss.polynomialID] = {};
      }
      this.shares[ss.polynomialID][ss.share.shareIndex.toString("hex")] = ss;
    }
  }

  outputShareStore(shareIndex: BNString, polyID?: string): ShareStore {
    if (!this.metadata) {
      throw CoreError.metadataUndefined();
    }
    let shareIndexParsed: BN;
    if (typeof shareIndex === "number") {
      shareIndexParsed = new BN(shareIndex);
    } else if (BN.isBN(shareIndex)) {
      shareIndexParsed = shareIndex;
    } else if (typeof shareIndex === "string") {
      shareIndexParsed = new BN(shareIndex, "hex");
    }
    let polyIDToSearch: string;
    if (polyID) {
      polyIDToSearch = polyID;
    } else {
      polyIDToSearch = this.metadata.getLatestPublicPolynomial().getPolynomialID();
    }
    if (!this.metadata.getShareIndexesForPolynomial(polyIDToSearch).includes(shareIndexParsed.toString("hex"))) {
      throw new CoreError(1002, "no such share index created");
    }
    const shareFromStore = this.shares[polyIDToSearch][shareIndexParsed.toString("hex")];
    if (shareFromStore) return shareFromStore;
    const poly = this.reconstructLatestPoly();
    const shareMap = poly.generateShares([shareIndexParsed]);

    return new ShareStore(shareMap[shareIndexParsed.toString("hex")], polyIDToSearch);
  }

  _setKey(privKey: BN): void {
    this.privKey = privKey;
  }

  getCurrentShareIndexes(): string[] {
    if (!this.metadata) {
      throw CoreError.metadataUndefined();
    }
    const latestPolynomial = this.metadata.getLatestPublicPolynomial();
    const latestPolynomialId = latestPolynomial.getPolynomialID();
    const currentShareIndexes = Object.keys(this.shares[latestPolynomialId]);
    return currentShareIndexes;
  }

  getKeyDetails(): KeyDetails {
    if (!this.metadata) {
      throw CoreError.metadataUndefined();
    }
    const poly = this.metadata.getLatestPublicPolynomial();
    const previousPolyID = poly.getPolynomialID();
    const requiredShares = poly.getThreshold() - Object.keys(this.shares[previousPolyID]).length;

    let shareDescriptions = this.metadata.getShareDescription();
    if (shareDescriptions) {
      const existingShareIndexes = this.metadata.getShareIndexesForPolynomial(previousPolyID);
      shareDescriptions = Object.keys(shareDescriptions).reduce((acc: Record<string, string[]>, index: string) => {
        if (existingShareIndexes.indexOf(index) >= 0) acc[index] = shareDescriptions[index];
        return acc;
      }, {});
    }

    return {
      pubKey: this.metadata.pubKey,
      requiredShares,
      threshold: poly.getThreshold(),
      totalShares: this.metadata.getShareIndexesForPolynomial(previousPolyID).length,
      shareDescriptions,
    };
  }

  // Auth functions

  generateAuthMetadata(params: { input: Metadata[] }): AuthMetadata[] {
    const { input } = params;
    const authMetadatas = [];
    for (let i = 0; i < input.length; i += 1) {
      authMetadatas.push(new AuthMetadata(input[i], this.privKey));
    }
    return authMetadatas;
  }

  setAuthMetadata(params: { input: Metadata; serviceProvider?: IServiceProvider; privKey?: BN }): Promise<{
    message: string;
  }> {
    const { input, serviceProvider, privKey } = params;
    const authMetadata = new AuthMetadata(input, this.privKey);
    return this.storageLayer.setMetadata({ input: authMetadata, serviceProvider, privKey });
  }

  async setAuthMetadataBulk(params: { input: Metadata[]; serviceProvider?: IServiceProvider; privKey?: BN[] }): Promise<void> {
    if (!this.privKey) {
      throw CoreError.privateKeyUnavailable();
    }
    const { input, serviceProvider, privKey } = params;
    const authMetadatas = [] as AuthMetadata[];
    for (let i = 0; i < input.length; i += 1) {
      authMetadatas.push(new AuthMetadata(input[i], this.privKey));
    }
    await this.addLocalMetadataTransitions({ input: authMetadatas, serviceProvider, privKey });
  }

  async getAuthMetadata(params: { serviceProvider?: IServiceProvider; privKey?: BN; includeLocalMetadataTransitions?: boolean }): Promise<Metadata> {
    const raw = await this.getGenericMetadataWithTransitionStates({ ...params, fromJSONConstructor: AuthMetadata });
    const authMetadata = raw as AuthMetadata;
    return authMetadata.metadata;
  }

  // fetches the latest metadata potentially searching in local transition states first
  async getGenericMetadataWithTransitionStates(params: {
    fromJSONConstructor: FromJSONConstructor;
    serviceProvider?: IServiceProvider;
    privKey?: BN;
    includeLocalMetadataTransitions?: boolean;
    _localMetadataTransitions?: LocalMetadataTransitions;
  }): Promise<unknown> {
    if (!((params.serviceProvider && params.serviceProvider.postboxKey.toString("hex") !== "0") || params.privKey)) {
      throw CoreError.default("require either serviceProvider or priv key in getGenericMetadataWithTransitionStates");
    }
    if (params.includeLocalMetadataTransitions) {
      const transitions: LocalMetadataTransitions = params._localMetadataTransitions
        ? params._localMetadataTransitions
        : this._localMetadataTransitions;
      let index = null;
      for (let i = transitions[0].length - 1; i >= 0; i -= 1) {
        const x = transitions[0][i];
        if (params.privKey && x && x.cmp(params.privKey) === 0) index = i;
        else if (params.serviceProvider && !x) index = i;
        if (index !== null) break;
      }
      if (index !== null) {
        return transitions[1][index];
      }
    }
    let raw: IMessageMetadata;
    try {
      raw = await this.storageLayer.getMetadata(params);
    } catch (err: unknown) {
      throw CoreError.metadataGetFailed(`${prettyPrintError(err as Error)}`);
    }
    if ((raw as IMessageMetadata).message === SHARE_DELETED) {
      throw CoreError.fromCode(1308);
    }
    return params.fromJSONConstructor.fromJSON(raw);
  }

  // Lock functions
  async acquireWriteMetadataLock(): Promise<number> {
    if (this.haveWriteMetadataLock) return this.metadata.nonce;
    if (!this.privKey) {
      throw CoreError.privateKeyUnavailable();
    }

    // we check the metadata of a random share we have on the latest polynomial we know that reflects the cloud
    // below we cater for if we have an existing share or need to create the share in the SDK
    let randomShareStore: ShareStore;
    const latestPolyIDOnCloud = this.lastFetchedCloudMetadata.getLatestPublicPolynomial().getPolynomialID();
    const shareIndexesExistInSDK = Object.keys(this.shares[latestPolyIDOnCloud]);
    const randomIndex = shareIndexesExistInSDK[Math.floor(Math.random() * (shareIndexesExistInSDK.length - 1))];
    if (shareIndexesExistInSDK.length >= 1) {
      randomShareStore = this.shares[latestPolyIDOnCloud][randomIndex];
    } else {
      randomShareStore = this.outputShareStore(randomIndex, latestPolyIDOnCloud);
    }
    const latestRes = await this.catchupToLatestShare({ shareStore: randomShareStore });
    const latestMetadata = latestRes.shareMetadata;

    // read errors for what each means
    if (latestMetadata.nonce > this.lastFetchedCloudMetadata.nonce) {
      throw CoreError.acquireLockFailed(`unable to acquire write access for metadata due to 
      lastFetchedCloudMetadata (${this.lastFetchedCloudMetadata.nonce})
           being lower than last written metadata nonce (${latestMetadata.nonce}). perhaps update metadata SDK (create new tKey and init)`);
    } else if (latestMetadata.nonce < this.lastFetchedCloudMetadata.nonce) {
      throw CoreError.acquireLockFailed(`unable to acquire write access for metadata due to 
      lastFetchedCloudMetadata (${this.lastFetchedCloudMetadata.nonce})
      being higher than last written metadata nonce (${latestMetadata.nonce}). this should never happen as it 
      should only ever be updated by getting metadata)`);
    }

    const res = await this.storageLayer.acquireWriteLock({ privKey: this.privKey });
    if (res.status !== 1) throw CoreError.acquireLockFailed(`lock cannot be acquired from storage layer status code: ${res.status}`);

    // increment metadata nonce for write session
    // this.metadata.nonce += 1;
    this.haveWriteMetadataLock = res.id;
    return this.metadata.nonce;
  }

  async releaseWriteMetadataLock(): Promise<void> {
    if (!this.haveWriteMetadataLock) throw CoreError.releaseLockFailed("releaseWriteMetadataLock - don't have metadata lock to release");
    const res = await this.storageLayer.releaseWriteLock({ privKey: this.privKey, id: this.haveWriteMetadataLock });
    if (res.status !== 1) throw CoreError.releaseLockFailed(`lock cannot be released from storage layer status code: ${res.status}`);
    this.haveWriteMetadataLock = "";
  }

  // Module functions

  async _syncShareMetadata(adjustScopedStore?: (ss: unknown) => unknown): Promise<void> {
    if (!this.metadata) {
      throw CoreError.metadataUndefined();
    }

    const shareArray = this.getAllShareStoresForLatestPolynomial().map((x) => x.share.share);
    await this.syncMultipleShareMetadata(shareArray, adjustScopedStore);
  }

  async syncMultipleShareMetadata(shares: BN[], adjustScopedStore?: (ss: unknown) => unknown): Promise<void> {
    if (!this.metadata) {
      throw CoreError.metadataUndefined();
    }
    this.metadata.nonce += 1;

    const newMetadataPromise = shares.map(async (share) => {
      const newMetadata: Metadata = this.metadata.clone();
      let specificShareMetadata: Metadata;
      try {
        specificShareMetadata = await this.getAuthMetadata({ privKey: share, includeLocalMetadataTransitions: true });
      } catch (err: unknown) {
        throw CoreError.authMetadataGetUnavailable(`${prettyPrintError(err as Error)}`);
      }

      let scopedStoreToBeSet: Record<string, unknown>;
      if (adjustScopedStore) {
        scopedStoreToBeSet = adjustScopedStore(specificShareMetadata.scopedStore) as Record<string, unknown>;
      } else {
        scopedStoreToBeSet = specificShareMetadata.scopedStore;
      }
      newMetadata.scopedStore = scopedStoreToBeSet;
      return newMetadata;
    });
    const newMetadata = await Promise.all(newMetadataPromise);
    return this.setAuthMetadataBulk({ input: newMetadata, privKey: shares });
  }

  _addRefreshMiddleware(
    moduleName: string,
    middleware: (generalStore: unknown, oldShareStores: ShareStoreMap, newShareStores: ShareStoreMap) => unknown
  ): void {
    this._refreshMiddleware[moduleName] = middleware;
  }

  _addReconstructKeyMiddleware(moduleName: string, middleware: () => Promise<BN[]>): void {
    this._reconstructKeyMiddleware[moduleName] = middleware;
  }

  _addShareSerializationMiddleware(
    serialize: (share: BN, type: string) => Promise<unknown>,
    deserialize: (serializedShare: unknown, type: string) => Promise<BN>
  ): void {
    this._shareSerializationMiddleware = {
      serialize,
      deserialize,
    };
  }

  _setDeviceStorage(storeDeviceStorage: (deviceShareStore: ShareStore) => Promise<void>): void {
    if (this.storeDeviceShare) {
      throw CoreError.default("storeDeviceShare already set");
    }
    this.storeDeviceShare = storeDeviceStorage;
  }

  async addShareDescription(shareIndex: string, description: string, updateMetadata?: boolean): Promise<void> {
    if (!this.metadata) {
      throw CoreError.metadataUndefined();
    }
    this.metadata.addShareDescription(shareIndex, description);
    if (updateMetadata) {
      await this._syncShareMetadata();
    }
  }

  async deleteShareDescription(shareIndex: string, description: string, updateMetadata?: boolean): Promise<void> {
    if (!this.metadata) {
      throw CoreError.metadataUndefined();
    }
    this.metadata.deleteShareDescription(shareIndex, description);
    if (updateMetadata) {
      await this._syncShareMetadata();
    }
  }

  async updateShareDescription(shareIndex: string, oldDescription: string, newDescription: string, updateMetadata?: boolean): Promise<void> {
    if (!this.metadata) {
      throw CoreError.metadataUndefined();
    }
    this.metadata.updateShareDescription(shareIndex, oldDescription, newDescription);
    if (updateMetadata) {
      await this._syncShareMetadata();
    }
  }

  async encrypt(data: Buffer): Promise<EncryptedMessage> {
    if (!this.privKey) throw CoreError.privateKeyUnavailable();
    return encrypt(getPubKeyECC(this.privKey), data);
  }

  async decrypt(encryptedMessage: EncryptedMessage): Promise<Buffer> {
    if (!this.privKey) throw CoreError.privateKeyUnavailable();
    return decrypt(toPrivKeyECC(this.privKey), encryptedMessage);
  }

  async _setTKeyStoreItem(moduleName: string, data: TkeyStoreItemType): Promise<void> {
    if (!this.metadata) {
      throw CoreError.metadataUndefined();
    }
    const rawTkeyStoreItems: EncryptedMessage[] = (this.metadata.getTkeyStoreDomain(moduleName) as EncryptedMessage[]) || [];
    const decryptedItems = await Promise.all(
      rawTkeyStoreItems.map(async (x) => {
        const decryptedItem = await this.decrypt(x);
        return JSON.parse(decryptedItem.toString()) as TkeyStoreItemType;
      })
    );
    const encryptedData = await this.encrypt(Buffer.from(stringify(data)));
    const duplicateItemIndex = decryptedItems.findIndex((x) => x.id === data.id);
    if (duplicateItemIndex > -1) {
      rawTkeyStoreItems[duplicateItemIndex] = encryptedData;
    } else {
      rawTkeyStoreItems.push(encryptedData);
    }

    // update metadataStore
    this.metadata.setTkeyStoreDomain(moduleName, rawTkeyStoreItems);
    await this._syncShareMetadata();
  }

  async _deleteTKeyStoreItem(moduleName: string, id: string): Promise<void> {
    if (!this.metadata) {
      throw CoreError.metadataUndefined();
    }
    const rawTkeyStoreItems = (this.metadata.getTkeyStoreDomain(moduleName) as EncryptedMessage[]) || [];
    const decryptedItems = await Promise.all(
      rawTkeyStoreItems.map(async (x) => {
        const decryptedItem = await this.decrypt(x);
        return JSON.parse(decryptedItem.toString()) as TkeyStoreItemType;
      })
    );
    const finalItems = decryptedItems.filter((x) => x.id !== id);
    this.metadata.setTkeyStoreDomain(moduleName, finalItems);
    await this._syncShareMetadata();
  }

  async getTKeyStore(moduleName: string): Promise<TkeyStoreItemType[]> {
    if (!this.metadata) {
      throw CoreError.metadataUndefined();
    }
    const rawTkeyStoreItems = (this.metadata.getTkeyStoreDomain(moduleName) as EncryptedMessage[]) || [];

    const decryptedItems = await Promise.all(
      rawTkeyStoreItems.map(async (x) => {
        const decryptedItem = await this.decrypt(x);
        return JSON.parse(decryptedItem.toString()) as TkeyStoreItemType;
      })
    );
    return decryptedItems;
  }

  async getTKeyStoreItem(moduleName: string, id: string): Promise<TkeyStoreItemType> {
    if (!this.metadata) {
      throw CoreError.metadataUndefined();
    }
    const rawTkeyStoreItems = (this.metadata.getTkeyStoreDomain(moduleName) as EncryptedMessage[]) || [];

    const decryptedItems = await Promise.all(
      rawTkeyStoreItems.map(async (x) => {
        const decryptedItem = await this.decrypt(x);
        return JSON.parse(decryptedItem.toString()) as TkeyStoreItemType;
      })
    );
    const item = decryptedItems.find((x) => x.id === id);
    return item;
  }

  // Import export shares
  async outputShare(shareIndex: BNString, type?: string): Promise<unknown> {
    const { share } = this.outputShareStore(shareIndex).share;
    if (!type) return share;

    return this._shareSerializationMiddleware.serialize(share, type);
  }

  async inputShare(share: unknown, type?: string): Promise<void> {
    if (!this.metadata) {
      throw CoreError.metadataUndefined();
    }
    let shareStore: ShareStore;
    if (!type) shareStore = this.metadata.shareToShareStore(share as BN);
    else {
      const deserialized = await this._shareSerializationMiddleware.deserialize(share, type);
      shareStore = this.metadata.shareToShareStore(deserialized);
    }
    const pubPoly = this.metadata.getLatestPublicPolynomial();
    const pubPolyID = pubPoly.getPolynomialID();
    const fullShareIndexesList = this.metadata.getShareIndexesForPolynomial(pubPolyID);
    if (!fullShareIndexesList.includes(shareStore.share.shareIndex.toString("hex"))) {
      throw CoreError.default("Latest poly doesn't include this share");
    }
    await this.inputShareStoreSafe(shareStore);
  }

  toJSON(): StringifiedType {
    return {
      shares: this.shares,
      tssTag: this.tssTag,
      enableLogging: this.enableLogging,
      privKey: this.privKey ? this.privKey.toString("hex") : undefined,
      metadata: this.metadata,
      lastFetchedCloudMetadata: this.lastFetchedCloudMetadata,
      _localMetadataTransitions: this._localMetadataTransitions,
      manualSync: this.manualSync,
      serviceProvider: this.serviceProvider,
      storageLayer: this.storageLayer,
    };
  }

  getAllShareStoresForLatestPolynomial(): ShareStore[] {
    const pubPoly = this.metadata.getLatestPublicPolynomial();
    const pubPolyID = pubPoly.getPolynomialID();
    const existingShareIndexes = this.metadata.getShareIndexesForPolynomial(pubPolyID);
    const threshold = pubPoly.getThreshold();

    const pointsArr = [];
    const sharesForExistingPoly = Object.keys(this.shares[pubPolyID]);
    if (sharesForExistingPoly.length < threshold) {
      throw CoreError.unableToReconstruct("not enough shares for polynomial reconstruction");
    }
    for (let i = 0; i < threshold; i += 1) {
      pointsArr.push(new Point(new BN(sharesForExistingPoly[i], "hex"), this.shares[pubPolyID][sharesForExistingPoly[i]].share.share));
    }
    const currentPoly = lagrangeInterpolatePolynomial(pointsArr);
    const allExistingShares = currentPoly.generateShares(existingShareIndexes);
    const shareArray = existingShareIndexes.map((shareIndex) => {
      return this.metadata.shareToShareStore(allExistingShares[shareIndex].share);
    });
    return shareArray;
  }

  /// Destructive method. All data will be wiped!
  // TODO: tssTag should be different from the user if they decide to delete and recreate tkey
  async CRITICAL_deleteTkey(): Promise<void> {
    if (!this.metadata) {
      throw CoreError.metadataUndefined();
    }
    if (!this.privKey) {
      throw CoreError.privateKeyUnavailable();
    }
    if (this._localMetadataTransitions[0].length > 0 || this._localMetadataTransitions[1].length > 0) {
      throw CoreError.default("Please sync all local state before calling this function");
    }

    // Construct all shares
    const shareArray = this.getAllShareStoresForLatestPolynomial();
    await this.addLocalMetadataTransitions({
      input: [...Array(shareArray.length).fill({ message: SHARE_DELETED, dateAdded: Date.now() }), { message: KEY_NOT_FOUND }],
      privKey: [...shareArray.map((x) => x.share.share), undefined],
    });
    await this.syncLocalMetadataTransitions(); // forcesync

    this.privKey = undefined;
    this.metadata = undefined;
    this.shares = {};
    this.lastFetchedCloudMetadata = undefined;
  }

  getApi(): ITKeyApi {
    return {
      getMetadata: this.getMetadata.bind(this),
      getStorageLayer: this.getStorageLayer.bind(this),
      initialize: this.initialize.bind(this),
      catchupToLatestShare: this.catchupToLatestShare.bind(this),
      _syncShareMetadata: this._syncShareMetadata.bind(this),
      _addRefreshMiddleware: this._addRefreshMiddleware.bind(this),
      _addReconstructKeyMiddleware: this._addReconstructKeyMiddleware.bind(this),
      _addShareSerializationMiddleware: this._addShareSerializationMiddleware.bind(this),
      addShareDescription: this.addShareDescription.bind(this),
      generateNewShare: this.generateNewShare.bind(this),
      inputShareStore: this.inputShareStore.bind(this),
      inputShareStoreSafe: this.inputShareStoreSafe.bind(this),
      outputShareStore: this.outputShareStore.bind(this),
      inputShare: this.inputShare.bind(this),
      outputShare: this.outputShare.bind(this),
      _setDeviceStorage: this._setDeviceStorage.bind(this),
      encrypt: this.encrypt.bind(this),
      decrypt: this.decrypt.bind(this),
      getTKeyStore: this.getTKeyStore.bind(this),
      getTKeyStoreItem: this.getTKeyStoreItem.bind(this),
      _setTKeyStoreItem: this._setTKeyStoreItem.bind(this),
      _deleteTKeyStoreItem: this._deleteTKeyStoreItem.bind(this),
      deleteShare: this.deleteShare.bind(this),
    };
  }

  private setModuleReferences() {
    Object.keys(this.modules).map((x) => this.modules[x].setModuleReferences(this.getApi()));
  }

  private async initializeModules() {
    return Promise.all(Object.keys(this.modules).map((x) => this.modules[x].initialize()));
  }
}

export default ThresholdKey;<|MERGE_RESOLUTION|>--- conflicted
+++ resolved
@@ -105,11 +105,7 @@
   serverTimeOffset?: number = 0;
 
   constructor(args?: TKeyArgs) {
-<<<<<<< HEAD
-    const { enableLogging = false, modules = {}, serviceProvider, storageLayer, manualSync = false, tssTag } = args || {};
-=======
-    const { enableLogging = false, modules = {}, serviceProvider, storageLayer, manualSync = false, serverTimeOffset } = args || {};
->>>>>>> d9567b59
+    const { enableLogging = false, modules = {}, serviceProvider, storageLayer, manualSync = false, tssTag, serverTimeOffset } = args || {};
     this.enableLogging = enableLogging;
     this.serviceProvider = serviceProvider;
     this.storageLayer = storageLayer;
@@ -124,20 +120,14 @@
     this._localMetadataTransitions = [[], []];
     this.setModuleReferences(); // Providing ITKeyApi access to modules
     this.haveWriteMetadataLock = "";
-<<<<<<< HEAD
     this.tssTag = tssTag || "default";
   }
 
+
   static async fromJSON(value: StringifiedType, args: TKeyArgs): Promise<ThresholdKey> {
-    const { enableLogging, privKey, metadata, shares, _localMetadataTransitions, manualSync, lastFetchedCloudMetadata, tssTag } = value;
-=======
+    const { enableLogging, privKey, metadata, shares, _localMetadataTransitions, manualSync, lastFetchedCloudMetadata, tssTag, serverTimeOffset } = value;
+    const { storageLayer, serviceProvider, modules } = args;
     this.serverTimeOffset = serverTimeOffset;
-  }
-
-  static async fromJSON(value: StringifiedType, args: TKeyArgs): Promise<ThresholdKey> {
-    const { enableLogging, privKey, metadata, shares, _localMetadataTransitions, manualSync, lastFetchedCloudMetadata, serverTimeOffset } = value;
->>>>>>> d9567b59
-    const { storageLayer, serviceProvider, modules } = args;
 
     const tb = new ThresholdKey({
       tssTag,
@@ -1391,15 +1381,9 @@
     });
 
     try {
-<<<<<<< HEAD
       await tb.initialize({ neverInitializeNewKey: true, withShare: params && params.withShare }); // TODO: need to modify for TSS
-    } catch (err) {
-      throw CoreError.fromCode(1103, `${err.message}`);
-=======
-      await tb.initialize({ neverInitializeNewKey: true, withShare: params && params.withShare });
     } catch (err: unknown) {
       throw CoreError.fromCode(1103, `${(err as Error).message}`);
->>>>>>> d9567b59
     }
 
     // Delete unnecessary polyIDs and shareStores
