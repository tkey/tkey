--- conflicted
+++ resolved
@@ -1,11 +1,6 @@
 {
-<<<<<<< HEAD
   "name": "@tkey-mpc/security-questions",
   "version": "8.2.2",
-=======
-  "name": "@tkey/security-questions",
-  "version": "11.0.3",
->>>>>>> d9567b59
   "description": "TKey Security Questions Module",
   "author": "Torus Labs",
   "homepage": "https://github.com/tkey/tkey#readme",
@@ -46,11 +41,7 @@
     "@babel/runtime": "7.x"
   },
   "dependencies": {
-<<<<<<< HEAD
     "@tkey-mpc/common-types": "^8.2.2",
-=======
-    "@tkey/common-types": "^11.0.3",
->>>>>>> d9567b59
     "bn.js": "^5.2.1",
     "ethereum-cryptography": "^2.1.2"
   },
