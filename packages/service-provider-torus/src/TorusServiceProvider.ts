--- conflicted
+++ resolved
@@ -10,11 +10,7 @@
   TorusHybridAggregateLoginResponse,
   TorusLoginResponse,
 } from "@toruslabs/customauth";
-<<<<<<< HEAD
 import Torus, { TorusPublicKey } from "@toruslabs/torus.js";
-=======
-import Torus from "@toruslabs/torus.js";
->>>>>>> d9567b59
 import BN from "bn.js";
 
 class TorusServiceProvider extends ServiceProviderBase {
@@ -29,12 +25,7 @@
   constructor({ enableLogging = false, postboxKey, customAuthArgs, useTSS }: TorusServiceProviderArgs) {
     super({ enableLogging, postboxKey, useTSS });
     this.customAuthArgs = customAuthArgs;
-<<<<<<< HEAD
-    this.directWeb = new CustomAuth(customAuthArgs);
-
-=======
     this.customAuthInstance = new CustomAuth(customAuthArgs);
->>>>>>> d9567b59
     this.serviceProviderName = "TorusServiceProvider";
   }
 
@@ -154,25 +145,18 @@
   }
 
   async triggerLogin(params: SubVerifierDetails): Promise<TorusLoginResponse> {
-<<<<<<< HEAD
-    const obj = await this.directWeb.triggerLogin(params);
+    const obj = await this.customAuthInstance.triggerLogin(params);
     const localPrivKey = Torus.getPostboxKey(obj);
     this.postboxKey = new BN(localPrivKey, "hex");
     const { verifier, verifierId } = obj.userInfo;
     this.verifierName = verifier;
     this.verifierId = verifierId;
     this.verifierType = "normal";
-=======
-    const obj = await this.customAuthInstance.triggerLogin(params);
-    const localPrivKey = Torus.getPostboxKey(obj);
-    this.postboxKey = new BN(localPrivKey, "hex");
->>>>>>> d9567b59
     return obj;
   }
 
   async triggerAggregateLogin(params: AggregateLoginParams): Promise<TorusAggregateLoginResponse> {
-<<<<<<< HEAD
-    const obj = await this.directWeb.triggerAggregateLogin(params);
+    const obj = await this.customAuthInstance.triggerAggregateLogin(params);
 
     const localPrivKey = Torus.getPostboxKey(obj);
     this.postboxKey = new BN(localPrivKey, "hex");
@@ -180,31 +164,19 @@
     this.verifierName = aggregateVerifier;
     this.verifierId = verifierId;
     this.verifierType = "aggregate";
-=======
-    const obj = await this.customAuthInstance.triggerAggregateLogin(params);
-    const localPrivKey = Torus.getPostboxKey(obj);
-    this.postboxKey = new BN(localPrivKey, "hex");
->>>>>>> d9567b59
     return obj;
   }
 
   async triggerHybridAggregateLogin(params: HybridAggregateLoginParams): Promise<TorusHybridAggregateLoginResponse> {
-<<<<<<< HEAD
-    const obj = await this.directWeb.triggerHybridAggregateLogin(params);
-=======
     const obj = await this.customAuthInstance.triggerHybridAggregateLogin(params);
->>>>>>> d9567b59
     const aggregateLoginKey = Torus.getPostboxKey(obj.aggregateLogins[0]);
     const singleLoginKey = Torus.getPostboxKey(obj.singleLogin);
     this.postboxKey = new BN(aggregateLoginKey, "hex");
     this.singleLoginKey = new BN(singleLoginKey, "hex");
-<<<<<<< HEAD
     const { verifier, verifierId } = obj.singleLogin.userInfo;
     this.verifierName = verifier;
     this.verifierId = verifierId;
     this.verifierType = "hybrid";
-=======
->>>>>>> d9567b59
     return obj;
   }
 
