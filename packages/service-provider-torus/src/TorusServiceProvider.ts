import { StringifiedType, TorusServiceProviderArgs } from "@tkey/common-types";
import { ServiceProviderBase } from "@tkey/service-provider-base";
import CustomAuth, {
  AggregateLoginParams,
  CustomAuthArgs,
  HybridAggregateLoginParams,
  InitParams,
  SubVerifierDetails,
  TorusAggregateLoginResponse,
  TorusHybridAggregateLoginResponse,
  TorusLoginResponse,
} from "@toruslabs/customauth";
import Torus, { TorusKey } from "@toruslabs/torus.js";
import BN from "bn.js";

class TorusServiceProvider extends ServiceProviderBase {
  customAuthInstance: CustomAuth;

  singleLoginKey: BN;

  public torusKey: TorusKey;

  public migratableKey: BN | null = null; // Migration of key from SFA to tKey

  customAuthArgs: CustomAuthArgs;

  constructor({ enableLogging = false, postboxKey, customAuthArgs }: TorusServiceProviderArgs) {
    super({ enableLogging, postboxKey });
    this.customAuthArgs = customAuthArgs;
    this.customAuthInstance = new CustomAuth(customAuthArgs);
    this.serviceProviderName = "TorusServiceProvider";
  }

  static fromJSON(value: StringifiedType): TorusServiceProvider {
    const { enableLogging, postboxKey, customAuthArgs, serviceProviderName } = value;
    if (serviceProviderName !== "TorusServiceProvider") return undefined;

    return new TorusServiceProvider({
      enableLogging,
      postboxKey,
      customAuthArgs,
    });
  }

  async init(params: InitParams): Promise<void> {
    return this.customAuthInstance.init(params);
  }

<<<<<<< HEAD
  getHostURL(): string {
    return this.customAuthArgs.metadataUrl;
  }

  async triggerLogin(params: SubVerifierDetails): Promise<TorusLoginResponse> {
=======
  /**
   * Trigger login flow. Returns `null` in redirect mode.
   */
  async triggerLogin(params: SubVerifierDetails): Promise<TorusLoginResponse | null> {
>>>>>>> 7bfbe73d
    const obj = await this.customAuthInstance.triggerLogin(params);

    // `obj` maybe `null` in redirect mode.
    if (obj) {
      const localPrivKey = Torus.getPostboxKey(obj);
      this.torusKey = obj;

      if (!obj.metadata.upgraded) {
        const { finalKeyData, oAuthKeyData } = obj;
        const privKey = finalKeyData.privKey || oAuthKeyData.privKey;
        this.migratableKey = new BN(privKey, "hex");
      }

      this.postboxKey = new BN(localPrivKey, "hex");
    }

    return obj;
  }

  /**
   * Trigger login flow. Returns `null` in redirect mode.
   */
  async triggerAggregateLogin(params: AggregateLoginParams): Promise<TorusAggregateLoginResponse> {
    const obj = await this.customAuthInstance.triggerAggregateLogin(params);

    if (obj) {
      const localPrivKey = Torus.getPostboxKey(obj);
      this.torusKey = obj;

      if (!obj.metadata.upgraded) {
        const { finalKeyData, oAuthKeyData } = obj;
        const privKey = finalKeyData.privKey || oAuthKeyData.privKey;
        this.migratableKey = new BN(privKey, "hex");
      }

      this.postboxKey = new BN(localPrivKey, "hex");
    }
    return obj;
  }

  /**
   * Trigger login flow. Returns `null` in redirect mode.
   */
  async triggerHybridAggregateLogin(params: HybridAggregateLoginParams): Promise<TorusHybridAggregateLoginResponse> {
    const obj = await this.customAuthInstance.triggerHybridAggregateLogin(params);
    this.torusKey = null; // Since there are multiple keys, we don't set the torusKey here.

    // `obj` maybe `null` in redirect mode.
    if (obj) {
      const aggregateLoginKey = Torus.getPostboxKey(obj.aggregateLogins[0]);
      const singleLoginKey = Torus.getPostboxKey(obj.singleLogin);
      this.postboxKey = new BN(aggregateLoginKey, "hex");
      this.singleLoginKey = new BN(singleLoginKey, "hex");
    }

    return obj;
  }

  toJSON(): StringifiedType {
    return {
      ...super.toJSON(),
      serviceProviderName: this.serviceProviderName,
      customAuthArgs: this.customAuthArgs,
    };
  }
}

export default TorusServiceProvider;<|MERGE_RESOLUTION|>--- conflicted
+++ resolved
@@ -46,18 +46,14 @@
     return this.customAuthInstance.init(params);
   }
 
-<<<<<<< HEAD
   getHostURL(): string {
     return this.customAuthArgs.metadataUrl;
   }
 
-  async triggerLogin(params: SubVerifierDetails): Promise<TorusLoginResponse> {
-=======
   /**
    * Trigger login flow. Returns `null` in redirect mode.
    */
   async triggerLogin(params: SubVerifierDetails): Promise<TorusLoginResponse | null> {
->>>>>>> 7bfbe73d
     const obj = await this.customAuthInstance.triggerLogin(params);
 
     // `obj` maybe `null` in redirect mode.
