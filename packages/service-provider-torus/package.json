{
  "name": "@tkey/service-provider-torus",
  "version": "12.1.0",
  "description": "TKey Torus Service Provider Module",
  "author": "Torus Labs",
  "homepage": "https://github.com/tkey/tkey#readme",
  "license": "MIT",
  "main": "dist/serviceProviderTorus.cjs.js",
  "module": "dist/serviceProviderTorus.esm.js",
  "unpkg": "dist/serviceProviderTorus.umd.min.js",
  "jsdelivr": "dist/serviceProviderTorus.umd.min.js",
  "types": "dist/types/index.d.ts",
  "files": [
    "dist"
  ],
  "publishConfig": {
    "access": "public"
  },
  "repository": {
    "type": "git",
    "url": "git+https://github.com/tkey/tkey.git"
  },
  "scripts": {
    "test": "cross-env MOCKED=true mocha --config ../../.mocharc.json ",
    "coverage": "nyc npm test",
    "coverage-production": "nyc npm run test-production",
    "test-development": "cross-env MOCKED=false METADATA=http://localhost:5051 mocha --config ../../.mocharc.json ",
    "test-production": "cross-env MOCKED=false METADATA=https://node-1.dev-node.web3auth.io/metadata mocha --config ../../.mocharc.json ",
    "test-debugger": "mocha --config ../../.mocharc.json --inspect-brk",
    "dev": "rimraf dist/ && cross-env NODE_ENV=development torus-scripts build",
    "build": "rimraf dist/ && cross-env NODE_ENV=production torus-scripts build",
    "lint": "eslint --fix 'src/**/*.ts'",
    "prepack": "npm run build",
    "pre-commit": "lint-staged"
  },
  "peerDependencies": {
    "@babel/runtime": "7.x"
  },
  "dependencies": {
<<<<<<< HEAD
    "@tkey/common-types": "^12.0.0",
    "@tkey/service-provider-base": "^12.0.0",
    "@toruslabs/customauth": "19.0.0-alpha.3",
    "@toruslabs/torus.js": "13.0.0-alpha.3",
=======
    "@tkey/common-types": "^12.1.0",
    "@tkey/service-provider-base": "^12.1.0",
    "@toruslabs/customauth": "^18.0.0",
    "@toruslabs/torus.js": "^12.2.0",
>>>>>>> 90d76668
    "bn.js": "^5.2.1",
    "elliptic": "^6.5.5"
  },
  "devDependencies": {
    "@types/bn.js": "^5.1.5",
    "@types/elliptic": "^6.4.18"
  },
  "bugs": {
    "url": "https://github.com/tkey/tkey/issues"
  },
  "lint-staged": {
    "!(*d).ts": [
      "npm run lint --",
      "prettier --write 'src/**/*.ts'"
    ]
  },
  "engines": {
    "node": ">=18.x",
    "npm": ">=9.x"
  },
  "gitHead": "4ff88f7fe92b8c85bd0bfde069cde2e56005faca"
}<|MERGE_RESOLUTION|>--- conflicted
+++ resolved
@@ -37,17 +37,10 @@
     "@babel/runtime": "7.x"
   },
   "dependencies": {
-<<<<<<< HEAD
     "@tkey/common-types": "^12.0.0",
     "@tkey/service-provider-base": "^12.0.0",
     "@toruslabs/customauth": "19.0.0-alpha.3",
     "@toruslabs/torus.js": "13.0.0-alpha.3",
-=======
-    "@tkey/common-types": "^12.1.0",
-    "@tkey/service-provider-base": "^12.1.0",
-    "@toruslabs/customauth": "^18.0.0",
-    "@toruslabs/torus.js": "^12.2.0",
->>>>>>> 90d76668
     "bn.js": "^5.2.1",
     "elliptic": "^6.5.5"
   },
