{
<<<<<<< HEAD
  "name": "@tkey-mpc/service-provider-torus",
  "version": "8.2.2",
=======
  "name": "@tkey/service-provider-torus",
  "version": "11.0.3",
>>>>>>> d9567b59
  "description": "TKey Torus Service Provider Module",
  "author": "Torus Labs",
  "homepage": "https://github.com/tkey/tkey#readme",
  "license": "MIT",
  "main": "dist/serviceProviderTorus.cjs.js",
  "module": "dist/serviceProviderTorus.esm.js",
  "unpkg": "dist/serviceProviderTorus.umd.min.js",
  "jsdelivr": "dist/serviceProviderTorus.umd.min.js",
  "types": "dist/types/index.d.ts",
  "files": [
    "dist",
    "src"
  ],
  "publishConfig": {
    "access": "public"
  },
  "repository": {
    "type": "git",
    "url": "git+https://github.com/tkey/tkey.git"
  },
  "scripts": {
    "test": "cross-env MOCKED=true mocha --config ../../.mocharc.json ",
    "coverage": "nyc npm test",
    "coverage-production": "nyc npm run test-production",
    "test-development": "cross-env MOCKED=false METADATA=http://localhost:5051 mocha --config ../../.mocharc.json ",
    "test-production": "cross-env MOCKED=false METADATA=https://metadata.tor.us mocha --config ../../.mocharc.json ",
    "test-debugger": "mocha --config ../../.mocharc.json --inspect-brk",
    "dev": "rimraf dist/ && cross-env NODE_ENV=development torus-scripts build",
    "build": "rimraf dist/ && cross-env NODE_ENV=production torus-scripts build",
    "lint": "eslint --fix 'src/**/*.ts'",
    "prepack": "npm run build",
    "pre-commit": "lint-staged"
  },
  "peerDependencies": {
    "@babel/runtime": "7.x"
  },
  "dependencies": {
<<<<<<< HEAD
    "@tkey-mpc/common-types": "^8.2.2",
    "@tkey-mpc/service-provider-base": "^8.2.2",
    "@toruslabs/customauth": "^15.0.3",
    "@toruslabs/torus.js": "^10.0.5",
=======
    "@tkey/common-types": "^11.0.3",
    "@tkey/service-provider-base": "^11.0.3",
    "@toruslabs/customauth": "^16.0.6",
    "@toruslabs/torus.js": "^11.0.5",
>>>>>>> d9567b59
    "bn.js": "^5.2.1",
    "elliptic": "^6.5.4"
  },
  "devDependencies": {
    "@types/bn.js": "^5.1.2",
    "@types/elliptic": "^6.4.15"
  },
  "bugs": {
    "url": "https://github.com/tkey/tkey/issues"
  },
  "lint-staged": {
    "!(*d).ts": [
      "npm run lint --",
      "prettier --write 'src/**/*.ts'"
    ]
  },
  "engines": {
    "node": ">=18.x",
    "npm": ">=9.x"
  },
  "gitHead": "4ff88f7fe92b8c85bd0bfde069cde2e56005faca"
}<|MERGE_RESOLUTION|>--- conflicted
+++ resolved
@@ -1,11 +1,6 @@
 {
-<<<<<<< HEAD
   "name": "@tkey-mpc/service-provider-torus",
   "version": "8.2.2",
-=======
-  "name": "@tkey/service-provider-torus",
-  "version": "11.0.3",
->>>>>>> d9567b59
   "description": "TKey Torus Service Provider Module",
   "author": "Torus Labs",
   "homepage": "https://github.com/tkey/tkey#readme",
@@ -43,17 +38,10 @@
     "@babel/runtime": "7.x"
   },
   "dependencies": {
-<<<<<<< HEAD
     "@tkey-mpc/common-types": "^8.2.2",
     "@tkey-mpc/service-provider-base": "^8.2.2",
-    "@toruslabs/customauth": "^15.0.3",
-    "@toruslabs/torus.js": "^10.0.5",
-=======
-    "@tkey/common-types": "^11.0.3",
-    "@tkey/service-provider-base": "^11.0.3",
     "@toruslabs/customauth": "^16.0.6",
-    "@toruslabs/torus.js": "^11.0.5",
->>>>>>> d9567b59
+    "@toruslabs/torus.js": "^11.0..5",
     "bn.js": "^5.2.1",
     "elliptic": "^6.5.4"
   },
