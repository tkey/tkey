--- conflicted
+++ resolved
@@ -1,10 +1,6 @@
 {
   "name": "@tkey/service-provider-torus",
-<<<<<<< HEAD
-  "version": "13.0.0-alpha.6",
-=======
-  "version": "14.0.0",
->>>>>>> 7cc17aec
+  "version": "15.0.0",
   "description": "TKey Torus Service Provider Module",
   "author": "Torus Labs",
   "homepage": "https://github.com/tkey/tkey#readme",
@@ -42,17 +38,10 @@
     "@babel/runtime": "7.x"
   },
   "dependencies": {
-<<<<<<< HEAD
-    "@tkey/common-types": "^13.0.0-alpha.6",
-    "@tkey/service-provider-base": "^13.0.0-alpha.6",
-    "@toruslabs/customauth": "19.0.0-alpha.7",
-    "@toruslabs/torus.js": "13.0.0-alpha.7",
-=======
-    "@tkey/common-types": "^14.0.0",
-    "@tkey/service-provider-base": "^14.0.0",
+    "@tkey/common-types": "^15.0.0",
+    "@tkey/service-provider-base": "^15.0.0",
     "@toruslabs/customauth": "^19.0.3",
-    "@toruslabs/torus.js": "^14.0.1",
->>>>>>> 7cc17aec
+    "@toruslabs/torus.js": "^15.0.0",
     "bn.js": "^5.2.1",
     "elliptic": "^6.5.5"
   },
