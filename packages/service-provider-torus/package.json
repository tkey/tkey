{
  "name": "@tkey/service-provider-torus",
  "version": "7.2.0",
  "description": "TKey Torus Service Provider Module",
  "author": "Torus Labs",
  "homepage": "https://github.com/tkey/tkey#readme",
  "license": "MIT",
  "main": "dist/serviceProviderTorus.cjs.js",
  "module": "dist/serviceProviderTorus.esm.js",
  "unpkg": "dist/serviceProviderTorus.umd.min.js",
  "jsdelivr": "dist/serviceProviderTorus.umd.min.js",
  "types": "dist/types/index.d.ts",
  "files": [
    "dist",
    "src"
  ],
  "publishConfig": {
    "access": "public"
  },
  "repository": {
    "type": "git",
    "url": "git+https://github.com/tkey/tkey.git"
  },
  "scripts": {
    "test": "cross-env MOCKED=true mocha --config ../../.mocharc.json ",
    "coverage": "nyc yarn test",
    "coverage-production": "nyc yarn test-production",
    "test-development": "cross-env MOCKED=false METADATA=http://localhost:5051 mocha --config ../../.mocharc.json ",
    "test-production": "cross-env MOCKED=false METADATA=https://metadata.tor.us mocha --config ../../.mocharc.json ",
    "test-debugger": "mocha --config ../../.mocharc.json --inspect-brk",
    "dev": "rimraf dist/ && cross-env NODE_ENV=development torus-scripts build",
    "build": "rimraf dist/ && cross-env NODE_ENV=production torus-scripts build",
    "lint": "eslint --fix 'src/**/*.ts'",
    "prepack": "yarn run build",
    "pre-commit": "lint-staged"
  },
  "peerDependencies": {
    "@babel/runtime": "7.x"
  },
  "dependencies": {
<<<<<<< HEAD
    "@tkey/common-types": "^7.0.0",
    "@tkey/service-provider-base": "^7.0.0",
    "@toruslabs/customauth": "^10.1.0",
    "@toruslabs/torus.js": "^6.2.0",
=======
    "@tkey/common-types": "^7.2.0",
    "@tkey/service-provider-base": "^7.2.0",
    "@toruslabs/customauth": "^11.4.0",
>>>>>>> c7c0ed02
    "bn.js": "^5.2.1",
    "elliptic": "^6.5.4"
  },
  "devDependencies": {
    "@types/bn.js": "^5.1.1",
    "@types/elliptic": "^6.4.14"
  },
  "bugs": {
    "url": "https://github.com/tkey/tkey/issues"
  },
  "lint-staged": {
    "!(*d).ts": [
      "yarn run lint --",
      "prettier --write 'src/**/*.ts'"
    ]
  },
  "gitHead": "9967ce9f795f495f28ef0da1fc50acde31dcc258"
}<|MERGE_RESOLUTION|>--- conflicted
+++ resolved
@@ -38,16 +38,9 @@
     "@babel/runtime": "7.x"
   },
   "dependencies": {
-<<<<<<< HEAD
-    "@tkey/common-types": "^7.0.0",
-    "@tkey/service-provider-base": "^7.0.0",
-    "@toruslabs/customauth": "^10.1.0",
-    "@toruslabs/torus.js": "^6.2.0",
-=======
     "@tkey/common-types": "^7.2.0",
     "@tkey/service-provider-base": "^7.2.0",
     "@toruslabs/customauth": "^11.4.0",
->>>>>>> c7c0ed02
     "bn.js": "^5.2.1",
     "elliptic": "^6.5.4"
   },
