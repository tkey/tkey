--- conflicted
+++ resolved
@@ -1,11 +1,6 @@
 {
-<<<<<<< HEAD
   "name": "@tkey-mpc/service-provider-base",
   "version": "8.2.2",
-=======
-  "name": "@tkey/service-provider-base",
-  "version": "11.0.3",
->>>>>>> d9567b59
   "description": "TKey Base Service Provider Module",
   "author": "Torus Labs",
   "homepage": "https://github.com/tkey/tkey#readme",
@@ -48,11 +43,7 @@
     "@babel/runtime": "7.x"
   },
   "dependencies": {
-<<<<<<< HEAD
     "@tkey-mpc/common-types": "^8.2.2",
-=======
-    "@tkey/common-types": "^11.0.3",
->>>>>>> d9567b59
     "bn.js": "^5.2.1",
     "elliptic": "^6.5.4"
   },
