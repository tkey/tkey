--- conflicted
+++ resolved
@@ -1,10 +1,6 @@
 {
   "name": "@tkey/share-transfer",
-<<<<<<< HEAD
-  "version": "13.0.0-alpha.6",
-=======
-  "version": "14.0.0",
->>>>>>> 7cc17aec
+  "version": "15.0.0",
   "description": "TKey Share Transfer Module",
   "author": "Torus Labs",
   "homepage": "https://github.com/tkey/tkey#readme",
@@ -42,15 +38,9 @@
     "@babel/runtime": "7.x"
   },
   "dependencies": {
-<<<<<<< HEAD
-    "@tkey/common-types": "^13.0.0-alpha.6",
-    "@toruslabs/eccrypto": "^4.0.0",
-    "@toruslabs/http-helpers": "^6.1.1",
-=======
-    "@tkey/common-types": "^14.0.0",
+    "@tkey/common-types": "^15.0.0",
     "@toruslabs/eccrypto": "^5.0.4",
     "@toruslabs/http-helpers": "^7.0.0",
->>>>>>> 7cc17aec
     "bn.js": "^5.2.1"
   },
   "devDependencies": {
