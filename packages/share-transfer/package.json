{
  "name": "@tkey/share-transfer",
  "version": "12.1.0",
  "description": "TKey Share Transfer Module",
  "author": "Torus Labs",
  "homepage": "https://github.com/tkey/tkey#readme",
  "license": "MIT",
  "main": "dist/shareTransfer.cjs.js",
  "module": "dist/shareTransfer.esm.js",
  "unpkg": "dist/shareTransfer.umd.min.js",
  "jsdelivr": "dist/shareTransfer.umd.min.js",
  "types": "dist/types/index.d.ts",
  "files": [
    "dist"
  ],
  "publishConfig": {
    "access": "public"
  },
  "repository": {
    "type": "git",
    "url": "git+https://github.com/tkey/tkey.git"
  },
  "scripts": {
    "test": "cross-env MOCKED=true mocha --config ../../.mocharc.json ",
    "coverage": "nyc npm test",
    "coverage-production": "nyc npm run test-production",
    "test-development": "cross-env MOCKED=false METADATA=http://localhost:5051 mocha --config ../../.mocharc.json ",
    "test-production": "cross-env MOCKED=false METADATA=https://node-1.dev-node.web3auth.io/metadata mocha --config ../../.mocharc.json ",
    "test-debugger": "mocha --config ../../.mocharc.json --inspect-brk",
    "dev": "rimraf dist/ && cross-env NODE_ENV=development torus-scripts build",
    "build": "rimraf dist/ && cross-env NODE_ENV=production torus-scripts build",
    "lint": "eslint --fix 'src/**/*.ts'",
    "prepack": "npm run build",
    "pre-commit": "lint-staged"
  },
  "peerDependencies": {
    "@babel/runtime": "7.x"
  },
  "dependencies": {
<<<<<<< HEAD
    "@toruslabs/torus.js": "13.0.0-alpha.3",
    "elliptic": "^6.5.4",
    "@toruslabs/eccrypto": "^4.0.0",
    "@tkey/common-types": "^12.0.0",
    "@toruslabs/http-helpers": "^6.0.0",
    "bn.js": "^5.2.1"
  },
  "devDependencies": {
    "@types/bn.js": "^5.1.2",
    "@types/elliptic": "^6.4.15"
=======
    "@tkey/common-types": "^12.1.0",
    "@toruslabs/eccrypto": "^4.0.0",
    "@toruslabs/http-helpers": "^6.1.1",
    "bn.js": "^5.2.1"
  },
  "devDependencies": {
    "@types/bn.js": "^5.1.5"
>>>>>>> 90d76668
  },
  "bugs": {
    "url": "https://github.com/tkey/tkey/issues"
  },
  "lint-staged": {
    "!(*d).ts": [
      "npm run lint --",
      "prettier --write 'src/**/*.ts'"
    ]
  },
  "engines": {
    "node": ">=18.x",
    "npm": ">=9.x"
  },
  "gitHead": "4ff88f7fe92b8c85bd0bfde069cde2e56005faca"
}<|MERGE_RESOLUTION|>--- conflicted
+++ resolved
@@ -37,26 +37,16 @@
     "@babel/runtime": "7.x"
   },
   "dependencies": {
-<<<<<<< HEAD
     "@toruslabs/torus.js": "13.0.0-alpha.3",
-    "elliptic": "^6.5.4",
+    "elliptic": "^6.5.5",
     "@toruslabs/eccrypto": "^4.0.0",
     "@tkey/common-types": "^12.0.0",
-    "@toruslabs/http-helpers": "^6.0.0",
+    "@toruslabs/http-helpers": "^6.1.1",
     "bn.js": "^5.2.1"
   },
   "devDependencies": {
     "@types/bn.js": "^5.1.2",
     "@types/elliptic": "^6.4.15"
-=======
-    "@tkey/common-types": "^12.1.0",
-    "@toruslabs/eccrypto": "^4.0.0",
-    "@toruslabs/http-helpers": "^6.1.1",
-    "bn.js": "^5.2.1"
-  },
-  "devDependencies": {
-    "@types/bn.js": "^5.1.5"
->>>>>>> 90d76668
   },
   "bugs": {
     "url": "https://github.com/tkey/tkey/issues"
