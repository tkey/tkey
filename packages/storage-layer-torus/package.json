--- conflicted
+++ resolved
@@ -36,21 +36,13 @@
     "@babel/runtime": "7.x"
   },
   "dependencies": {
-<<<<<<< HEAD
-    "@tkey/common-types": "^3.10.0",
+    "@tkey/common-types": "^3.11.1",
     "@toruslabs/http-helpers": "^1.3.7",
     "bn.js": "^5.1.3",
     "form-data": "^4.0.0",
     "json-stable-stringify": "^1.0.1",
     "node-fetch": "^2.6.1",
     "web3-utils": "^1.3.1"
-=======
-    "@tkey/common-types": "^3.11.1",
-    "@toruslabs/http-helpers": "^1.3.7",
-    "bn.js": "^5.2.0",
-    "json-stable-stringify": "^1.0.1",
-    "web3-utils": "^1.3.4"
->>>>>>> ff5a0771
   },
   "devDependencies": {
     "@types/bn.js": "^5.1.0",
