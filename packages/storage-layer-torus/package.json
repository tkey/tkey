{
<<<<<<< HEAD
  "name": "@tkey-mpc/storage-layer-torus",
  "version": "8.2.2",
=======
  "name": "@tkey/storage-layer-torus",
  "version": "11.0.3",
>>>>>>> d9567b59
  "description": "TKey Torus Storage Layer Module",
  "author": "Torus Labs",
  "homepage": "https://github.com/tkey/tkey#readme",
  "license": "MIT",
  "main": "dist/storageLayerTorus.cjs.js",
  "module": "dist/storageLayerTorus.esm.js",
  "unpkg": "dist/storageLayerTorus.umd.min.js",
  "jsdelivr": "dist/storageLayerTorus.umd.min.js",
  "types": "dist/types/index.d.ts",
  "files": [
    "dist",
    "src"
  ],
  "publishConfig": {
    "access": "public"
  },
  "repository": {
    "type": "git",
    "url": "git+https://github.com/tkey/tkey.git"
  },
  "scripts": {
    "test": "cross-env MOCKED=true mocha --config ../../.mocharc.json ",
    "coverage": "nyc npm test",
    "coverage-production": "nyc npm run test-production",
    "test-development": "cross-env MOCKED=false METADATA=http://localhost:5051 mocha --config ../../.mocharc.json ",
    "test-production": "cross-env MOCKED=false METADATA=https://metadata.tor.us mocha --config ../../.mocharc.json ",
    "test-debugger": "mocha --config ../../.mocharc.json --inspect-brk",
    "dev": "rimraf dist/ && cross-env NODE_ENV=development torus-scripts build",
    "build": "rimraf dist/ && cross-env NODE_ENV=production torus-scripts build",
    "lint": "eslint --fix 'src/**/*.ts'",
    "prepack": "npm run build",
    "pre-commit": "lint-staged"
  },
  "peerDependencies": {
    "@babel/runtime": "7.x"
  },
  "dependencies": {
<<<<<<< HEAD
    "@tkey-mpc/common-types": "^8.2.2",
    "@toruslabs/http-helpers": "^4.0.0",
=======
    "@tkey/common-types": "^11.0.3",
    "@toruslabs/http-helpers": "^5.0.0",
    "base64url": "3.0.1",
>>>>>>> d9567b59
    "bn.js": "^5.2.1",
    "ethereum-cryptography": "^2.1.2",
    "json-stable-stringify": "^1.0.2"
  },
  "devDependencies": {
    "@types/bn.js": "^5.1.2",
    "@types/json-stable-stringify": "^1.0.34"
  },
  "bugs": {
    "url": "https://github.com/tkey/tkey/issues"
  },
  "lint-staged": {
    "!(*d).ts": [
      "npm run lint --",
      "prettier --write 'src/**/*.ts'"
    ]
  },
  "engines": {
    "node": ">=18.x",
    "npm": ">=9.x"
  },
  "gitHead": "4ff88f7fe92b8c85bd0bfde069cde2e56005faca"
}<|MERGE_RESOLUTION|>--- conflicted
+++ resolved
@@ -1,11 +1,6 @@
 {
-<<<<<<< HEAD
   "name": "@tkey-mpc/storage-layer-torus",
   "version": "8.2.2",
-=======
-  "name": "@tkey/storage-layer-torus",
-  "version": "11.0.3",
->>>>>>> d9567b59
   "description": "TKey Torus Storage Layer Module",
   "author": "Torus Labs",
   "homepage": "https://github.com/tkey/tkey#readme",
@@ -43,14 +38,9 @@
     "@babel/runtime": "7.x"
   },
   "dependencies": {
-<<<<<<< HEAD
     "@tkey-mpc/common-types": "^8.2.2",
-    "@toruslabs/http-helpers": "^4.0.0",
-=======
-    "@tkey/common-types": "^11.0.3",
     "@toruslabs/http-helpers": "^5.0.0",
     "base64url": "3.0.1",
->>>>>>> d9567b59
     "bn.js": "^5.2.1",
     "ethereum-cryptography": "^2.1.2",
     "json-stable-stringify": "^1.0.2"
