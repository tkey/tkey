{
  "name": "@tkey/web-storage",
<<<<<<< HEAD
  "version": "13.0.0-alpha.7",
=======
  "version": "14.0.1",
>>>>>>> 7cc17aec
  "description": "TKey Web Storage Module",
  "author": "Torus Labs",
  "homepage": "https://github.com/tkey/tkey#readme",
  "license": "MIT",
  "main": "dist/lib.cjs/index.js",
  "module": "dist/lib.esm/index.js",
  "unpkg": "dist/webStorage.umd.min.js",
  "jsdelivr": "dist/webStorage.umd.min.js",
  "types": "dist/types/index.d.ts",
  "sideEffects": false,
  "files": [
    "dist"
  ],
  "publishConfig": {
    "access": "public"
  },
  "repository": {
    "type": "git",
    "url": "git+https://github.com/tkey/tkey.git"
  },
  "scripts": {
    "test": "cross-env MOCKED=true mocha --config ../../.mocharc.json ",
    "coverage": "nyc npm test",
    "coverage-production": "nyc npm run test-production",
    "test-development": "cross-env MOCKED=false METADATA=http://localhost:5051 mocha --config ../../.mocharc.json ",
    "test-production": "cross-env MOCKED=false METADATA=https://metadata.web3auth.io mocha --config ../../.mocharc.json ",
    "browser-tests:local-mocked": "cross-env INFRA=LOCAL MOCKED=true karma start",
    "browser-tests:local-dev": "cross-env INFRA=LOCAL MOCKED=false METADATA=http://localhost:5051 karma start",
    "browser-tests:local-prod": "cross-env INFRA=LOCAL MOCKED=false METADATA=https://metadata.web3auth.io karma start",
    "browser-tests:cloud-mocked": "cross-env INFRA=CLOUD MOCKED=true karma start",
    "browser-tests:cloud-prod": "cross-env INFRA=CLOUD MOCKED=false METADATA=https://metadata.web3auth.io karma start",
    "test-debugger": "mocha --config ../../.mocharc.json --inspect-brk",
    "dev": "rimraf dist/ && cross-env NODE_ENV=development torus-scripts build",
    "build": "rimraf dist/ && cross-env NODE_ENV=production torus-scripts build",
    "lint": "eslint --fix 'src/**/*.ts'",
    "prepack": "npm run build",
    "pre-commit": "lint-staged"
  },
  "peerDependencies": {
    "@babel/runtime": "7.x"
  },
  "dependencies": {
<<<<<<< HEAD
    "@tkey/common-types": "^13.0.0-alpha.6",
=======
    "@tkey/common-types": "^14.0.0",
>>>>>>> 7cc17aec
    "@types/bn.js": "^5.1.5",
    "bn.js": "^5.2.1"
  },
  "devDependencies": {
<<<<<<< HEAD
    "@tkey/core": "^13.0.0-alpha.7",
    "@tkey/service-provider-base": "^13.0.0-alpha.6",
    "@tkey/storage-layer-torus": "^13.0.0-alpha.6",
=======
    "@tkey/core": "^14.0.0",
    "@tkey/service-provider-base": "^14.0.0",
    "@tkey/storage-layer-torus": "^14.0.1",
>>>>>>> 7cc17aec
    "@types/filesystem": "^0.0.36"
  },
  "bugs": {
    "url": "https://github.com/tkey/tkey/issues"
  },
  "lint-staged": {
    "!(*d).ts": [
      "npm run lint --",
      "prettier --write 'src/**/*.ts'"
    ]
  },
  "engines": {
    "node": ">=18.x",
    "npm": ">=9.x"
  },
  "gitHead": "4ff88f7fe92b8c85bd0bfde069cde2e56005faca"
}<|MERGE_RESOLUTION|>--- conflicted
+++ resolved
@@ -1,10 +1,6 @@
 {
   "name": "@tkey/web-storage",
-<<<<<<< HEAD
-  "version": "13.0.0-alpha.7",
-=======
-  "version": "14.0.1",
->>>>>>> 7cc17aec
+  "version": "15.0.0",
   "description": "TKey Web Storage Module",
   "author": "Torus Labs",
   "homepage": "https://github.com/tkey/tkey#readme",
@@ -47,24 +43,14 @@
     "@babel/runtime": "7.x"
   },
   "dependencies": {
-<<<<<<< HEAD
-    "@tkey/common-types": "^13.0.0-alpha.6",
-=======
-    "@tkey/common-types": "^14.0.0",
->>>>>>> 7cc17aec
+    "@tkey/common-types": "^15.0.0",
     "@types/bn.js": "^5.1.5",
     "bn.js": "^5.2.1"
   },
   "devDependencies": {
-<<<<<<< HEAD
-    "@tkey/core": "^13.0.0-alpha.7",
-    "@tkey/service-provider-base": "^13.0.0-alpha.6",
-    "@tkey/storage-layer-torus": "^13.0.0-alpha.6",
-=======
-    "@tkey/core": "^14.0.0",
-    "@tkey/service-provider-base": "^14.0.0",
-    "@tkey/storage-layer-torus": "^14.0.1",
->>>>>>> 7cc17aec
+    "@tkey/core": "^15.0.0",
+    "@tkey/service-provider-base": "^15.0.0",
+    "@tkey/storage-layer-torus": "^15.0.0",
     "@types/filesystem": "^0.0.36"
   },
   "bugs": {
