--- conflicted
+++ resolved
@@ -38,12 +38,9 @@
   "dependencies": {
     "@tkey/common-types": "^3.4.0",
     "bn.js": "^5.1.3",
-<<<<<<< HEAD
     "json-stable-stringify": "^1.0.1",
-    "ts-custom-error": "^3.2.0"
-=======
+    "ts-custom-error": "^3.2.0",
     "randombytes": "^2.1.0"
->>>>>>> 0b2d8f6b
   },
   "bugs": {
     "url": "https://github.com/torusresearch/tkey/issues"
