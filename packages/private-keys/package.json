--- conflicted
+++ resolved
@@ -1,11 +1,6 @@
 {
-<<<<<<< HEAD
   "name": "@tkey-mpc/private-keys",
   "version": "8.2.2",
-=======
-  "name": "@tkey/private-keys",
-  "version": "11.0.3",
->>>>>>> d9567b59
   "description": "TKey Private Keys Module",
   "author": "Torus Labs",
   "homepage": "https://github.com/tkey/tkey#readme",
@@ -46,16 +41,10 @@
     "@types/bn.js": "^5.1.2"
   },
   "dependencies": {
-<<<<<<< HEAD
     "@tkey-mpc/common-types": "^8.2.2",
     "@toruslabs/tweetnacl-js": "^1.0.4",
     "bn.js": "^5.2.1",
     "randombytes": "^2.1.0"
-=======
-    "@tkey/common-types": "^11.0.3",
-    "@toruslabs/tweetnacl-js": "^1.0.4",
-    "bn.js": "^5.2.1"
->>>>>>> d9567b59
   },
   "bugs": {
     "url": "https://github.com/tkey/tkey/issues"
