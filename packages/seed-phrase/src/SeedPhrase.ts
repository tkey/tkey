--- conflicted
+++ resolved
@@ -31,14 +31,8 @@
       throw SeedPhraseError.notSupported();
       // throw new Error("Seed phrase type is not supported");
     }
-<<<<<<< HEAD
-    if (!format.validateSeedPhrase(seedPhrase)) {
-      throw SeedPhraseError.validationFailed(`${seedPhraseType}`);
-      // throw new Error(`Seed phrase is invalid for ${seedPhraseType}`);
-=======
     if (seedPhrase && !format.validateSeedPhrase(seedPhrase)) {
       throw new Error(`Seed phrase is invalid for ${seedPhraseType}`);
->>>>>>> 0b2d8f6b
     }
     const seedPhraseStore = await format.createSeedPhraseStore(seedPhrase);
     return this.tbSDK.setTKeyStoreItem(this.moduleName, seedPhraseStore);
