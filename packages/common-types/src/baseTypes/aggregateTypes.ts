--- conflicted
+++ resolved
@@ -242,11 +242,7 @@
 export type ShareStores = ShareStore[];
 export type IMessageMetadatas = IMessageMetadata[];
 export type LocalTransitionShares = BN[];
-<<<<<<< HEAD
-export type LocalTransitionData = (ShareStore | IAuthMetadata | IMessageMetadata)[];
-=======
 export type LocalTransitionData = (IAuthMetadata | IMessageMetadata | ShareStore)[];
->>>>>>> 90d76668
 export type LocalMetadataTransitions = [LocalTransitionShares, LocalTransitionData];
 
 export interface ITKeyApi {
