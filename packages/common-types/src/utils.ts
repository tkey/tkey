import { decrypt as ecDecrypt, encrypt as ecEncrypt } from "@toruslabs/eccrypto";
import { keccak256, toChecksumAddress } from "@toruslabs/torus.js";
import BN from "bn.js";
import { ec as EllipticCurve } from "elliptic";
import { serializeError } from "serialize-error";

import { EncryptedMessage } from "./baseTypes/commonTypes";

<<<<<<< HEAD
export const ecCurve = new EC("secp256k1");
=======
// const privKeyBnToEcc = (bnPrivKey) => {
//   return bnPrivKey.toBuffer("be", 32);
// };

// const privKeyBnToPubKeyECC = (bnPrivKey) => {
//   return getPublic(privKeyBnToEcc(bnPrivKey));
// };

export const generatePrivate = (curve: EllipticCurve): string => {
  const key = curve.genKeyPair();
  return key.getPrivate("hex");
};

export const ecCurve = new EllipticCurve("secp256k1");
>>>>>>> 6af2ad5b

// Wrappers around ECC encrypt/decrypt to use the hex serialization
// TODO: refactor to take BN
export async function encrypt(publicKey: Buffer, msg: Buffer): Promise<EncryptedMessage> {
  const encryptedDetails = await ecEncrypt(publicKey, msg);

  return {
    ciphertext: encryptedDetails.ciphertext.toString("hex"),
    ephemPublicKey: encryptedDetails.ephemPublicKey.toString("hex"),
    iv: encryptedDetails.iv.toString("hex"),
    mac: encryptedDetails.mac.toString("hex"),
  };
}

export async function decrypt(privKey: Buffer, msg: EncryptedMessage): Promise<Buffer> {
  const bufferEncDetails = {
    ciphertext: Buffer.from(msg.ciphertext, "hex"),
    ephemPublicKey: Buffer.from(msg.ephemPublicKey, "hex"),
    iv: Buffer.from(msg.iv, "hex"),
    mac: Buffer.from(msg.mac, "hex"),
  };

  return ecDecrypt(privKey, bufferEncDetails);
}

export function isEmptyObject(obj: unknown): boolean {
  return Object.keys(obj).length === 0 && obj.constructor === Object;
}

export const isErrorObj = (err: Error): boolean => err && err.stack && err.message !== "";

export function prettyPrintError(error: Error): string {
  if (isErrorObj(error)) {
    return error.message;
  }
  return JSON.stringify(serializeError(error));
}

export function generateAddressFromPublicKey(publicKey: Buffer): string {
  const ethAddressLower = `0x${keccak256(publicKey).slice(64 - 38)}`;
  return toChecksumAddress(ethAddressLower);
}

export function normalize(input: number | string): string {
  if (!input) {
    return undefined;
  }
  let hexString;

  if (typeof input === "number") {
    hexString = input.toString(16);
    if (hexString.length % 2) {
      hexString = `0${hexString}`;
    }
  }

  if (typeof input === "string") {
    hexString = input.toLowerCase();
  }

  return `0x${hexString}`;
}

export function generatePrivateExcludingIndexes(shareIndexes: Array<BN>, curve: EllipticCurve): BN {
  const key = new BN(generatePrivate(curve));
  if (shareIndexes.find((el) => el.eq(key))) {
    return generatePrivateExcludingIndexes(shareIndexes, curve);
  }
  return key;
}

export const KEY_NOT_FOUND = "KEY_NOT_FOUND";
export const SHARE_DELETED = "SHARE_DELETED";

export function derivePubKeyXFromPolyID(polyID: string): string {
  return polyID.split("|")[0].slice(2);
}

export function stripHexPrefix(str: string): string {
  if (str.slice(0, 2) === "0x") return str.slice(2);
  return str;
}

export function generateID(): string {
  // Math.random should be unique because of its seeding algorithm.
  // Convert it to base 36 (numbers + letters), and grab the first 9 characters
  // after the decimal.
  return `${Math.random().toString(36).substr(2, 9)}`;
}<|MERGE_RESOLUTION|>--- conflicted
+++ resolved
@@ -6,24 +6,12 @@
 
 import { EncryptedMessage } from "./baseTypes/commonTypes";
 
-<<<<<<< HEAD
-export const ecCurve = new EC("secp256k1");
-=======
-// const privKeyBnToEcc = (bnPrivKey) => {
-//   return bnPrivKey.toBuffer("be", 32);
-// };
-
-// const privKeyBnToPubKeyECC = (bnPrivKey) => {
-//   return getPublic(privKeyBnToEcc(bnPrivKey));
-// };
-
 export const generatePrivate = (curve: EllipticCurve): string => {
   const key = curve.genKeyPair();
   return key.getPrivate("hex");
 };
 
 export const ecCurve = new EllipticCurve("secp256k1");
->>>>>>> 6af2ad5b
 
 // Wrappers around ECC encrypt/decrypt to use the hex serialization
 // TODO: refactor to take BN
