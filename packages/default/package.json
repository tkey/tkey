{
  "name": "@tkey/default",
  "version": "13.0.0-alpha.5",
  "description": "TKey default library",
  "main": "dist/default.cjs.js",
  "module": "dist/default.esm.js",
  "unpkg": "dist/default.umd.min.js",
  "jsdelivr": "dist/default.umd.min.js",
  "types": "dist/types/index.d.ts",
  "scripts": {
    "test": "cross-env MOCKED=true mocha --config ../../.mocharc.json ",
    "coverage": "nyc npm test",
    "coverage-production": "nyc npm run test-production",
    "test-development": "cross-env MOCKED=false METADATA=http://localhost:5051 mocha ./test/*.test.js --config ../../.mocharc.json",
    "test-production": "cross-env MOCKED=false METADATA=https://node-1.dev-node.web3auth.io/metadata mocha ./test/*.test.js --config ../../.mocharc.json",
    "test-debugger": "cross-env MOCKED=true mocha --config ../../.mocharc.json --inspect-brk",
    "browser-tests:local-mocked": "cross-env INFRA=LOCAL MOCKED=true karma start",
    "browser-tests:local-dev": "cross-env INFRA=LOCAL MOCKED=false METADATA=http://localhost:5051 karma start",
    "browser-tests:local-prod": "cross-env INFRA=LOCAL MOCKED=false METADATA=https://node-1.dev-node.web3auth.io/metadata karma start",
    "browser-tests:cloud-mocked": "cross-env INFRA=CLOUD MOCKED=true karma start",
    "browser-tests:cloud-prod": "cross-env INFRA=CLOUD MOCKED=false METADATA=https://node-1.dev-node.web3auth.io/metadata karma start",
    "dev": "rimraf dist/ && cross-env NODE_ENV=development torus-scripts build",
    "build": "rimraf dist/ && cross-env NODE_ENV=production torus-scripts build",
    "lint": "eslint --fix 'src/**/*.ts'",
    "prepack": "npm run build",
    "pre-commit": "lint-staged"
  },
  "repository": {
    "type": "git",
    "url": "git+https://github.com/tkey/tkey.git"
  },
  "files": [
    "dist"
  ],
  "dependencies": {
    "@tkey/common-types": "^13.0.0-alpha.4",
    "@tkey/core": "^13.0.0-alpha.4",
    "@tkey/security-questions": "^13.0.0-alpha.4",
    "@tkey/service-provider-base": "^13.0.0-alpha.4",
    "@tkey/service-provider-torus": "^13.0.0-alpha.5",
    "@tkey/share-serialization": "^13.0.0-alpha.4",
    "@tkey/share-transfer": "^13.0.0-alpha.4",
    "@tkey/storage-layer-torus": "^13.0.0-alpha.4",
    "@toruslabs/torus.js": "13.0.0-alpha.7",
    "bn.js": "^5.2.1"
  },
  "devDependencies": {
<<<<<<< HEAD
    "@tkey/private-keys": "^12.0.0",
    "@tkey/seed-phrase": "^12.0.0",
    "@toruslabs/http-helpers": "^5.0.0",
    "@toruslabs/eccrypto": "^4.0.0",
    "jsonwebtoken": "^9.0.2"
=======
    "@tkey/private-keys": "^13.0.0-alpha.4",
    "@tkey/seed-phrase": "^13.0.0-alpha.4",
    "@toruslabs/http-helpers": "^6.1.1"
>>>>>>> 7bfbe73d
  },
  "peerDependencies": {
    "@babel/runtime": "7.x"
  },
  "lint-staged": {
    "!(*d).ts": [
      "npm run lint --",
      "prettier --write 'src/**/*.ts'"
    ]
  },
  "publishConfig": {
    "access": "public"
  },
  "author": "Torus Labs",
  "license": "MIT",
  "bugs": {
    "url": "https://github.com/tkey/tkey/issues"
  },
  "homepage": "https://github.com/tkey/tkey#readme",
  "keywords": [
    "customauth",
    "torus-threshold-bak",
    "threshold-bak",
    "torus nodes",
    "torus-embed",
    "direct auth",
    "tkey"
  ],
  "engines": {
    "node": ">=18.x",
    "npm": ">=9.x"
  },
  "gitHead": "4ff88f7fe92b8c85bd0bfde069cde2e56005faca"
}<|MERGE_RESOLUTION|>--- conflicted
+++ resolved
@@ -45,17 +45,11 @@
     "bn.js": "^5.2.1"
   },
   "devDependencies": {
-<<<<<<< HEAD
     "@tkey/private-keys": "^12.0.0",
     "@tkey/seed-phrase": "^12.0.0",
     "@toruslabs/http-helpers": "^5.0.0",
     "@toruslabs/eccrypto": "^4.0.0",
     "jsonwebtoken": "^9.0.2"
-=======
-    "@tkey/private-keys": "^13.0.0-alpha.4",
-    "@tkey/seed-phrase": "^13.0.0-alpha.4",
-    "@toruslabs/http-helpers": "^6.1.1"
->>>>>>> 7bfbe73d
   },
   "peerDependencies": {
     "@babel/runtime": "7.x"
