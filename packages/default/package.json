--- conflicted
+++ resolved
@@ -1,10 +1,6 @@
 {
   "name": "@tkey/default",
-<<<<<<< HEAD
-  "version": "13.0.0-alpha.7",
-=======
-  "version": "14.0.1",
->>>>>>> 7cc17aec
+  "version": "15.0.0",
   "description": "TKey default library",
   "main": "dist/lib.cjs/index.js",
   "module": "dist/lib.esm/index.js",
@@ -17,23 +13,13 @@
     "coverage": "nyc npm test",
     "coverage-production": "nyc npm run test-production",
     "test-development": "cross-env MOCKED=false METADATA=http://localhost:5051 mocha ./test/*.test.js --config ../../.mocharc.json",
-<<<<<<< HEAD
-    "test-production": "cross-env MOCKED=false METADATA=https://node-1.dev-node.web3auth.io/metadata mocha ./test/*.test.js --config ../../.mocharc.json",
-    "test-debugger": "cross-env MOCKED=true mocha --config ../../.mocharc.json --inspect-brk",
-    "browser-tests:local-mocked": "cross-env INFRA=LOCAL MOCKED=true karma start",
-    "browser-tests:local-dev": "cross-env INFRA=LOCAL MOCKED=false METADATA=http://localhost:5051 karma start",
-    "browser-tests:local-prod": "cross-env INFRA=LOCAL MOCKED=false METADATA=https://node-1.dev-node.web3auth.io/metadata karma start",
-    "browser-tests:cloud-mocked": "cross-env INFRA=CLOUD MOCKED=true karma start",
-    "browser-tests:cloud-prod": "cross-env INFRA=CLOUD MOCKED=false METADATA=https://node-1.dev-node.web3auth.io/metadata karma start",
-=======
-    "test-production": "cross-env MOCKED=false METADATA=https://metadata.web3auth.io mocha ./test/*.test.js --config ../../.mocharc.json --parallel",
+    "test-production": "cross-env MOCKED=false METADATA=https://metadata.web3auth.io mocha mocha ./test/*.test.js --config ../../.mocharc.json",
     "test-debugger": "cross-env MOCKED=true mocha --config ../../.mocharc.json --inspect-brk",
     "browser-tests:local-mocked": "cross-env INFRA=LOCAL MOCKED=true karma start",
     "browser-tests:local-dev": "cross-env INFRA=LOCAL MOCKED=false METADATA=http://localhost:5051 karma start",
     "browser-tests:local-prod": "cross-env INFRA=LOCAL MOCKED=false METADATA=https://metadata.web3auth.io karma start",
     "browser-tests:cloud-mocked": "cross-env INFRA=CLOUD MOCKED=true karma start",
     "browser-tests:cloud-prod": "cross-env INFRA=CLOUD MOCKED=false METADATA=https://metadata.web3auth.io karma start",
->>>>>>> 7cc17aec
     "dev": "rimraf dist/ && cross-env NODE_ENV=development torus-scripts build",
     "build": "rimraf dist/ && cross-env NODE_ENV=production torus-scripts build",
     "lint": "eslint --fix 'src/**/*.ts'",
@@ -48,39 +34,21 @@
     "dist"
   ],
   "dependencies": {
-<<<<<<< HEAD
-    "@tkey/common-types": "^13.0.0-alpha.6",
-    "@tkey/core": "^13.0.0-alpha.7",
-    "@tkey/security-questions": "^13.0.0-alpha.6",
-    "@tkey/service-provider-base": "^13.0.0-alpha.6",
-    "@tkey/service-provider-torus": "^13.0.0-alpha.6",
-    "@tkey/share-serialization": "^13.0.0-alpha.6",
-    "@tkey/share-transfer": "^13.0.0-alpha.6",
-    "@tkey/storage-layer-torus": "^13.0.0-alpha.6",
-    "@toruslabs/torus.js": "13.0.0-alpha.7",
+    "@tkey/common-types": "^15.0.0",
+    "@tkey/core": "^15.0.0",
+    "@tkey/security-questions": "^15.0.0",
+    "@tkey/service-provider-base": "^15.0.0",
+    "@tkey/service-provider-torus": "^15.0.0",
+    "@tkey/share-serialization": "^15.0.0",
+    "@tkey/share-transfer": "^15.0.0",
+    "@tkey/storage-layer-torus": "^15.0.0",
     "bn.js": "^5.2.1"
   },
   "devDependencies": {
-    "@tkey/private-keys": "^13.0.0-alpha.6",
-    "@tkey/seed-phrase": "^13.0.0-alpha.6",
-    "@toruslabs/http-helpers": "^6.1.1"
-=======
-    "@tkey/common-types": "^14.0.0",
-    "@tkey/core": "^14.0.0",
-    "@tkey/security-questions": "^14.0.0",
-    "@tkey/service-provider-base": "^14.0.0",
-    "@tkey/service-provider-torus": "^14.0.0",
-    "@tkey/share-serialization": "^14.0.0",
-    "@tkey/share-transfer": "^14.0.0",
-    "@tkey/storage-layer-torus": "^14.0.1",
-    "bn.js": "^5.2.1"
-  },
-  "devDependencies": {
-    "@tkey/private-keys": "^14.0.0",
-    "@tkey/seed-phrase": "^14.0.0",
+    "@tkey/private-keys": "^15.0.0",
+    "@tkey/seed-phrase": "^15.0.0",
     "@toruslabs/eccrypto": "^5.0.4",
     "@toruslabs/http-helpers": "^7.0.0"
->>>>>>> 7cc17aec
   },
   "peerDependencies": {
     "@babel/runtime": "7.x"
