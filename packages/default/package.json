{
  "name": "@tkey/default",
  "version": "12.1.0",
  "description": "TKey default library",
  "main": "dist/default.cjs.js",
  "module": "dist/default.esm.js",
  "unpkg": "dist/default.umd.min.js",
  "jsdelivr": "dist/default.umd.min.js",
  "types": "dist/types/index.d.ts",
  "scripts": {
    "test": "cross-env MOCKED=true mocha --config ../../.mocharc.json ",
    "coverage": "nyc npm test",
    "coverage-production": "nyc npm run test-production",
    "test-development": "cross-env MOCKED=false METADATA=http://localhost:5051 mocha ./test/*.test.js --config ../../.mocharc.json",
    "test-production": "cross-env MOCKED=false METADATA=https://node-1.dev-node.web3auth.io/metadata mocha ./test/*.test.js --config ../../.mocharc.json",
    "test-debugger": "cross-env MOCKED=true mocha --config ../../.mocharc.json --inspect-brk",
    "browser-tests:local-mocked": "cross-env INFRA=LOCAL MOCKED=true karma start",
    "browser-tests:local-dev": "cross-env INFRA=LOCAL MOCKED=false METADATA=http://localhost:5051 karma start",
    "browser-tests:local-prod": "cross-env INFRA=LOCAL MOCKED=false METADATA=https://node-1.dev-node.web3auth.io/metadata karma start",
    "browser-tests:cloud-mocked": "cross-env INFRA=CLOUD MOCKED=true karma start",
    "browser-tests:cloud-prod": "cross-env INFRA=CLOUD MOCKED=false METADATA=https://node-1.dev-node.web3auth.io/metadata karma start",
    "dev": "rimraf dist/ && cross-env NODE_ENV=development torus-scripts build",
    "build": "rimraf dist/ && cross-env NODE_ENV=production torus-scripts build",
    "lint": "eslint --fix 'src/**/*.ts'",
    "prepack": "npm run build",
    "pre-commit": "lint-staged"
  },
  "repository": {
    "type": "git",
    "url": "git+https://github.com/tkey/tkey.git"
  },
  "files": [
    "dist"
  ],
  "dependencies": {
<<<<<<< HEAD
    "@tkey/common-types": "^12.0.0",
    "@tkey/core": "^12.0.0",
    "@toruslabs/torus.js": "13.0.0-alpha.3",
    "@tkey/security-questions": "^12.0.0",
    "@tkey/service-provider-base": "^12.0.0",
    "@tkey/service-provider-torus": "^12.0.0",
    "@tkey/share-serialization": "^12.0.0",
    "@tkey/share-transfer": "^12.0.0",
    "@tkey/storage-layer-torus": "^12.0.0",
    "bn.js": "^5.2.1",
    "ethereum-cryptography": "^2.1.3",
    "elliptic": "^6.5.4",
    "json-stable-stringify": "^1.0.2",
    "@toruslabs/http-helpers": "^6.0.0"
  },
  "devDependencies": {
    "@tkey/private-keys": "^12.0.0",
    "@tkey/seed-phrase": "^12.0.0",
    "@toruslabs/http-helpers": "^6.0.0",
    "@types/elliptic": "^6.4.15",
    "@types/bn.js": "^5.1.2",
    "@types/json-stable-stringify": "^1.0.34"
=======
    "@tkey/common-types": "^12.1.0",
    "@tkey/core": "^12.1.0",
    "@tkey/security-questions": "^12.1.0",
    "@tkey/service-provider-base": "^12.1.0",
    "@tkey/service-provider-torus": "^12.1.0",
    "@tkey/share-serialization": "^12.1.0",
    "@tkey/share-transfer": "^12.1.0",
    "@tkey/storage-layer-torus": "^12.1.0",
    "bn.js": "^5.2.1"
  },
  "devDependencies": {
    "@tkey/private-keys": "^12.1.0",
    "@tkey/seed-phrase": "^12.1.0",
    "@toruslabs/eccrypto": "^4.0.0",
    "@toruslabs/http-helpers": "^6.1.1"
>>>>>>> 90d76668
  },
  "peerDependencies": {
    "@babel/runtime": "7.x"
  },
  "lint-staged": {
    "!(*d).ts": [
      "npm run lint --",
      "prettier --write 'src/**/*.ts'"
    ]
  },
  "publishConfig": {
    "access": "public"
  },
  "author": "Torus Labs",
  "license": "MIT",
  "bugs": {
    "url": "https://github.com/tkey/tkey/issues"
  },
  "homepage": "https://github.com/tkey/tkey#readme",
  "keywords": [
    "customauth",
    "torus-threshold-bak",
    "threshold-bak",
    "torus nodes",
    "torus-embed",
    "direct auth",
    "tkey"
  ],
  "engines": {
    "node": ">=18.x",
    "npm": ">=9.x"
  },
  "gitHead": "4ff88f7fe92b8c85bd0bfde069cde2e56005faca"
}<|MERGE_RESOLUTION|>--- conflicted
+++ resolved
@@ -33,7 +33,6 @@
     "dist"
   ],
   "dependencies": {
-<<<<<<< HEAD
     "@tkey/common-types": "^12.0.0",
     "@tkey/core": "^12.0.0",
     "@toruslabs/torus.js": "13.0.0-alpha.3",
@@ -45,9 +44,9 @@
     "@tkey/storage-layer-torus": "^12.0.0",
     "bn.js": "^5.2.1",
     "ethereum-cryptography": "^2.1.3",
-    "elliptic": "^6.5.4",
-    "json-stable-stringify": "^1.0.2",
-    "@toruslabs/http-helpers": "^6.0.0"
+    "elliptic": "^6.5.5",
+    "json-stable-stringify": "^1.1.1",
+    "@toruslabs/http-helpers": "^6.1.1"
   },
   "devDependencies": {
     "@tkey/private-keys": "^12.0.0",
@@ -56,23 +55,6 @@
     "@types/elliptic": "^6.4.15",
     "@types/bn.js": "^5.1.2",
     "@types/json-stable-stringify": "^1.0.34"
-=======
-    "@tkey/common-types": "^12.1.0",
-    "@tkey/core": "^12.1.0",
-    "@tkey/security-questions": "^12.1.0",
-    "@tkey/service-provider-base": "^12.1.0",
-    "@tkey/service-provider-torus": "^12.1.0",
-    "@tkey/share-serialization": "^12.1.0",
-    "@tkey/share-transfer": "^12.1.0",
-    "@tkey/storage-layer-torus": "^12.1.0",
-    "bn.js": "^5.2.1"
-  },
-  "devDependencies": {
-    "@tkey/private-keys": "^12.1.0",
-    "@tkey/seed-phrase": "^12.1.0",
-    "@toruslabs/eccrypto": "^4.0.0",
-    "@toruslabs/http-helpers": "^6.1.1"
->>>>>>> 90d76668
   },
   "peerDependencies": {
     "@babel/runtime": "7.x"
