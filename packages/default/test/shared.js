/* eslint-disable @typescript-eslint/no-unused-vars */
/* eslint-disable @typescript-eslint/no-shadow */
/* eslint-disable mocha/no-exports */
/* eslint-disable import/no-extraneous-dependencies */

import { ecCurve, getPubKeyPoint, KEY_NOT_FOUND, SHARE_DELETED } from "@tkey/common-types";
import PrivateKeyModule, { ED25519Format, SECP256K1Format } from "@tkey/private-keys";
import SecurityQuestionsModule from "@tkey/security-questions";
import SeedPhraseModule, { MetamaskSeedPhraseFormat } from "@tkey/seed-phrase";
import TorusServiceProvider from "@tkey/service-provider-torus";
import ShareTransferModule from "@tkey/share-transfer";
import TorusStorageLayer from "@tkey/storage-layer-torus";
import { generatePrivate } from "@toruslabs/eccrypto";
import { post } from "@toruslabs/http-helpers";
import { getLagrangeCoeffs } from "@toruslabs/rss-client";
import { deepEqual, deepStrictEqual, equal, fail, notEqual, notStrictEqual, strict, strictEqual, throws } from "assert";
import BN from "bn.js";
import stringify from "json-stable-stringify";
import { createSandbox } from "sinon";
import { keccak256 } from "web3-utils";

import ThresholdKey from "../src/index";
import { assignTssDkgKeys, fetchPostboxKeyAndSigs, getMetadataUrl, getServiceProvider, initStorageLayer, isMocked, setupTSSMocks } from "./helpers";

const rejects = async (fn, error, msg) => {
  let f = () => {};
  try {
    await fn();
  } catch (e) {
    f = () => {
      throw e;
    };
  } finally {
    throws(f, error, msg);
  }
};

const metadataURL = getMetadataUrl();

function getTempKey() {
  return generatePrivate().toString("hex");
}
function compareBNArray(a, b, message) {
  if (a.length !== b.length) throw new Error(message);
  return a.map((el) => {
    const found = b.find((pl) => pl.cmp(el) === 0);
    if (!found) throw new Error(message);
    return 0;
  });
}

function compareReconstructedKeys(a, b, message) {
  if (a.privKey.cmp(b.privKey) !== 0) throw new Error(message);
  if (a.seedPhraseModule && b.seedPhraseModule) {
    compareBNArray(a.seedPhraseModule, b.seedPhraseModule, message);
  }
  if (a.privateKeyModule && b.privateKeyModule) {
    compareBNArray(a.privateKeyModule, b.privateKeyModule, message);
  }
  if (a.allKeys && b.allKeys) {
    compareBNArray(a.allKeys, b.allKeys, message);
  }
}

export const sharedTestCases = (mode, torusSP, storageLayer) => {
  const customSP = torusSP;
  const customSL = storageLayer;
  describe("TSS tests", function () {
    it("#should be able to refresh tss shares", async function () {
      const sp = customSP;
      if (!sp.useTSS) this.skip();

      const deviceTSSShare = new BN(generatePrivate());
      const deviceTSSIndex = 2;

      sp.verifierName = "torus-test-health";
      sp.verifierId = "test19@example.com";
      const testId = sp.getVerifierNameVerifierId();
      const { signatures, postboxkey } = await fetchPostboxKeyAndSigs({
        serviceProvider: sp,
        verifierName: sp.verifierName,
        verifierId: sp.verifierId,
      });
      sp.postboxKey = postboxkey;
      const { serverDKGPrivKeys } = await assignTssDkgKeys({
        serviceProvider: sp,
        verifierName: sp.verifierName,
        verifierId: sp.verifierId,
        maxTSSNonceToSimulate: 2,
      });
      const storageLayer = initStorageLayer({ hostUrl: metadataURL });
      const tb1 = new ThresholdKey({ serviceProvider: sp, storageLayer, manualSync: mode });

      // factor key needs to passed from outside of tKey
      const factorKey = new BN(generatePrivate());
      const factorPub = getPubKeyPoint(factorKey);

      await tb1.initialize({ useTSS: true, factorPub, deviceTSSShare, deviceTSSIndex });
      const newShare = await tb1.generateNewShare();
      const reconstructedKey = await tb1.reconstructKey();
      await tb1.syncLocalMetadataTransitions();
      if (tb1.privKey.cmp(reconstructedKey.privKey) !== 0) {
        fail("key should be able to be reconstructed");
      }

      const tb2 = new ThresholdKey({ serviceProvider: sp, storageLayer, manualSync: mode });
      await tb2.initialize({ useTSS: true, factorPub });
      tb2.inputShareStore(newShare.newShareStores[newShare.newShareIndex.toString("hex")]);
      await tb2.reconstructKey();
      const { tssShare: retrievedTSS, tssIndex: retrievedTSSIndex } = await tb2.getTSSShare(factorKey);
      const tssCommits = tb2.getTSSCommits();
      const tssPrivKey = getLagrangeCoeffs([1, retrievedTSSIndex], 1)
        .mul(serverDKGPrivKeys[0])
        .add(getLagrangeCoeffs([1, retrievedTSSIndex], retrievedTSSIndex).mul(retrievedTSS))
        .umod(ecCurve.n);

      const tssPubKey = getPubKeyPoint(tssPrivKey);
      strictEqual(tssPubKey.x.toString(16, 64), tssCommits[0].x.toString(16, 64));
      strictEqual(tssPubKey.y.toString(16, 64), tssCommits[0].y.toString(16, 64));

      // // test tss refresh

      const factorKey2 = new BN(generatePrivate());
      const factorPub2 = getPubKeyPoint(factorKey2);

      const factorPubs = [factorPub, factorPub2];
      const { serverEndpoints, serverPubKeys } = await sp.getRSSNodeDetails();
      await tb2._refreshTSSShares(true, retrievedTSS, retrievedTSSIndex, factorPubs, [2, 3], testId, {
        serverThreshold: 3,
        selectedServers: [1, 2, 3],
        serverEndpoints,
        serverPubKeys,
        authSignatures: signatures,
      });

      {
        const { tssShare: newTSS2, tssIndex } = await tb2.getTSSShare(factorKey);
        const newTSSPrivKey = getLagrangeCoeffs([1, 2], 1)
          .mul(new BN(serverDKGPrivKeys[1], "hex"))
          .add(getLagrangeCoeffs([1, 2], 2).mul(newTSS2))
          .umod(ecCurve.n);
        strictEqual(tssPrivKey.toString(16, 64), newTSSPrivKey.toString(16, 64));
        // eslint-disable-next-line no-console
        console.log("newTSS2", newTSS2.toString("hex"), tssIndex);
      }

      {
        const { tssShare: newTSS2, tssIndex } = await tb2.getTSSShare(factorKey2);
        const newTSSPrivKey = getLagrangeCoeffs([1, 3], 1)
          .mul(new BN(serverDKGPrivKeys[1], "hex"))
          .add(getLagrangeCoeffs([1, 3], 3).mul(newTSS2))
          .umod(ecCurve.n);
        strictEqual(tssPrivKey.toString(16, 64), newTSSPrivKey.toString(16, 64));
        // eslint-disable-next-line no-console
        console.log("newTSS2", newTSS2.toString("hex"), tssIndex);
      }
    });
    it("#should be able to reconstruct tssShare from factor key (tss2) when initializing a key with useTSS true", async function () {
      const sp = customSP;
      if (!sp.useTSS) this.skip();

      const deviceTSSShare = new BN(generatePrivate());
      const deviceTSSIndex = 3;

      sp.verifierName = "torus-test-health";
      sp.verifierId = "test@example.com";
      const { postboxkey } = await fetchPostboxKeyAndSigs({
        serviceProvider: sp,
        verifierName: sp.verifierName,
        verifierId: sp.verifierId,
      });
      sp.postboxKey = postboxkey;

      const storageLayer = initStorageLayer({ hostUrl: metadataURL });
      const tb1 = new ThresholdKey({ serviceProvider: sp, storageLayer, manualSync: mode });

      // factor key needs to passed from outside of tKey
      const factorKey = new BN(generatePrivate());
      const factorPub = getPubKeyPoint(factorKey);

      await tb1.initialize({ useTSS: true, factorPub, deviceTSSShare, deviceTSSIndex });
      const reconstructedKey = await tb1.reconstructKey();
      await tb1.syncLocalMetadataTransitions();
      if (tb1.privKey.cmp(reconstructedKey.privKey) !== 0) {
        fail("key should be able to be reconstructed");
      }
      const { tssShare: tss2 } = await tb1.getTSSShare(factorKey);

      const tssCommits = tb1.getTSSCommits();
      const tss2Pub = ecCurve.g.mul(tss2);
      const tssCommitA0 = ecCurve.keyFromPublic({ x: tssCommits[0].x.toString(16, 64), y: tssCommits[0].y.toString(16, 64) }).getPublic();
      const tssCommitA1 = ecCurve.keyFromPublic({ x: tssCommits[1].x.toString(16, 64), y: tssCommits[1].y.toString(16, 64) }).getPublic();
      const _tss2Pub =
        deviceTSSIndex === 2 ? tssCommitA0.add(tssCommitA1).add(tssCommitA1) : tssCommitA0.add(tssCommitA1).add(tssCommitA1).add(tssCommitA1);
      strictEqual(tss2Pub.x.toString(16, 64), _tss2Pub.x.toString(16, 64));
      strictEqual(tss2Pub.y.toString(16, 64), _tss2Pub.y.toString(16, 64));
    });
    it("#should be able to reconstruct tss key from factor key (tss2) when initializing a key with useTSS true", async function () {
      const sp = customSP;

      if (!sp.useTSS) this.skip();

      sp.verifierName = "torus-test-health";
      sp.verifierId = "test18@example.com";
      const { serverDKGPrivKeys } = await assignTssDkgKeys({
        serviceProvider: sp,
        verifierName: sp.verifierName,
        verifierId: sp.verifierId,
        maxTSSNonceToSimulate: 2,
      });

      const tss1 = new BN(serverDKGPrivKeys[0], "hex");
      const deviceTSSShare = new BN(generatePrivate());
      const deviceTSSIndex = 2;
      const { postboxkey } = await fetchPostboxKeyAndSigs({
        serviceProvider: sp,
        verifierName: sp.verifierName,
        verifierId: sp.verifierId,
      });
      sp.postboxKey = postboxkey;
      const storageLayer = initStorageLayer({ hostUrl: metadataURL });
      const tb1 = new ThresholdKey({ serviceProvider: sp, storageLayer, manualSync: mode });

      // factor key needs to passed from outside of tKey
      const factorKey = new BN(generatePrivate());
      const factorPub = getPubKeyPoint(factorKey);

      await tb1.initialize({ useTSS: true, factorPub, deviceTSSShare, deviceTSSIndex });
      const reconstructedKey = await tb1.reconstructKey();
      await tb1.syncLocalMetadataTransitions();
      if (tb1.privKey.cmp(reconstructedKey.privKey) !== 0) {
        fail("key should be able to be reconstructed");
      }

      const { tssShare: tss2 } = await tb1.getTSSShare(factorKey);
      const tssCommits = tb1.getTSSCommits();

      const tssPrivKey = getLagrangeCoeffs([1, deviceTSSIndex], 1)
        .mul(tss1)
        .add(getLagrangeCoeffs([1, deviceTSSIndex], deviceTSSIndex).mul(tss2))
        .umod(ecCurve.n);

      const tssPubKey = getPubKeyPoint(tssPrivKey);
      strictEqual(tssPubKey.x.toString(16, 64), tssCommits[0].x.toString(16, 64));
      strictEqual(tssPubKey.y.toString(16, 64), tssCommits[0].y.toString(16, 64));
    });
    it("#should be able to serialize and deserialize with tss even with rss", async function () {
      const sp = customSP;
      if (!sp.useTSS) this.skip();

      const deviceTSSShare = new BN(generatePrivate());
      const deviceTSSIndex = 3;

      sp.verifierName = "torus-test-health";
      sp.verifierId = "test18@example.com";
      const { signatures, postboxkey } = await fetchPostboxKeyAndSigs({
        serviceProvider: sp,
        verifierName: sp.verifierName,
        verifierId: sp.verifierId,
      });

      const testId = sp.getVerifierNameVerifierId();

      sp.postboxKey = postboxkey;
      const { serverDKGPrivKeys } = await assignTssDkgKeys({
        serviceProvider: sp,
        verifierName: sp.verifierName,
        verifierId: sp.verifierId,
        maxTSSNonceToSimulate: 2,
      });
      const storageLayer = initStorageLayer({ hostUrl: metadataURL });
      const tb1 = new ThresholdKey({ serviceProvider: sp, storageLayer, manualSync: mode });

      // factor key needs to passed from outside of tKey
      const factorKey = new BN(generatePrivate());
      const factorPub = getPubKeyPoint(factorKey);

      await tb1.initialize({ useTSS: true, factorPub, deviceTSSShare, deviceTSSIndex });
      const reconstructedKey = await tb1.reconstructKey();
      await tb1.syncLocalMetadataTransitions();
      if (tb1.privKey.cmp(reconstructedKey.privKey) !== 0) {
        fail("key should be able to be reconstructed");
      }

      const { tssShare: retrievedTSS, tssIndex: retrievedTSSIndex } = await tb1.getTSSShare(factorKey);
      const tssCommits = tb1.getTSSCommits();

      const tssPrivKey = getLagrangeCoeffs([1, retrievedTSSIndex], 1)
        .mul(serverDKGPrivKeys[0])
        .add(getLagrangeCoeffs([1, retrievedTSSIndex], retrievedTSSIndex).mul(retrievedTSS))
        .umod(ecCurve.n);

      const tssPubKey = getPubKeyPoint(tssPrivKey);
      strictEqual(tssPubKey.x.toString(16, 64), tssCommits[0].x.toString(16, 64));
      strictEqual(tssPubKey.y.toString(16, 64), tssCommits[0].y.toString(16, 64));

      // test tss refresh

      const factorKey2 = new BN(generatePrivate());
      const factorPub2 = getPubKeyPoint(factorKey2);

      const factorPubs = [factorPub, factorPub2];
      const { serverEndpoints, serverPubKeys } = await sp.getRSSNodeDetails();

      await tb1._refreshTSSShares(true, retrievedTSS, retrievedTSSIndex, factorPubs, [2, 3], testId, {
        serverThreshold: 3,
        selectedServers: [1, 2, 3],
        serverEndpoints,
        serverPubKeys,
      });

      {
        const { tssShare: newTSS2 } = await tb1.getTSSShare(factorKey);
        const newTSSPrivKey = getLagrangeCoeffs([1, 2], 1)
          .mul(new BN(serverDKGPrivKeys[1], "hex"))
          .add(getLagrangeCoeffs([1, 2], 2).mul(newTSS2))
          .umod(ecCurve.n);
        strictEqual(tssPrivKey.toString(16, 64), newTSSPrivKey.toString(16, 64));
      }

      {
        const { tssShare: newTSS2 } = await tb1.getTSSShare(factorKey2);
        const newTSSPrivKey = getLagrangeCoeffs([1, 3], 1)
          .mul(new BN(serverDKGPrivKeys[1], "hex"))
          .add(getLagrangeCoeffs([1, 3], 3).mul(newTSS2))
          .umod(ecCurve.n);
        strictEqual(tssPrivKey.toString(16, 64), newTSSPrivKey.toString(16, 64));
      }

      const serialized = stringify(tb1);

      const deserialized = await ThresholdKey.fromJSON(JSON.parse(serialized), { serviceProvider: sp, storageLayer, manualSync: mode });
      const serialized2 = stringify(deserialized);

      strictEqual(serialized, serialized2);

      const tb2 = await ThresholdKey.fromJSON(JSON.parse(serialized2), { serviceProvider: sp, storageLayer, manualSync: mode });
      {
        const { tssShare: newTSS2 } = await tb2.getTSSShare(factorKey);
        const newTSSPrivKey = getLagrangeCoeffs([1, 2], 1)
          .mul(new BN(serverDKGPrivKeys[1], "hex"))
          .add(getLagrangeCoeffs([1, 2], 2).mul(newTSS2))
          .umod(ecCurve.n);
        strictEqual(tssPrivKey.toString(16, 64), newTSSPrivKey.toString(16, 64));
      }

      {
        const { tssShare: newTSS2 } = await tb2.getTSSShare(factorKey2);
        const newTSSPrivKey = getLagrangeCoeffs([1, 3], 1)
          .mul(new BN(serverDKGPrivKeys[1], "hex"))
          .add(getLagrangeCoeffs([1, 3], 3).mul(newTSS2))
          .umod(ecCurve.n);
        strictEqual(tssPrivKey.toString(16, 64), newTSSPrivKey.toString(16, 64));
      }
    });
    describe("with tss, tkey share deletion", function () {
      let deletedShareIndex;
      let shareStoreAfterDelete;
      let tb;
      let tbTssInitResp;
      let oldFactorKey;
      let newFactorKey;
      before(`#should be able to generate and delete a share, manualSync=${mode}`, async function () {
        const sp = customSP;

        if (!sp.useTSS) this.skip();
        const deviceTSSShare = new BN(generatePrivate());
        const deviceTSSIndex = 3;
<<<<<<< HEAD

        sp.verifierName = "torus-test-health";
        sp.verifierId = "test192@example.com";
        const { signatures, postboxkey } = await fetchPostboxKeyAndSigs({
          serviceProvider: sp,
          verifierName: sp.verifierName,
          verifierId: sp.verifierId,
        });
        sp.postboxKey = postboxkey;
        const { serverDKGPrivKeys } = await assignTssDkgKeys({
          serviceProvider: sp,
          verifierName: sp.verifierName,
          verifierId: sp.verifierId,
          maxTSSNonceToSimulate: 4,
        });

        // tb = new ThresholdKey({ serviceProvider: sp, storageLayer: customSL, manualSync: mode });
        // tbInitResp = await tb._initializeNewKey({ initializeModules: true });
        // oldFactorKey = new BN(generatePrivate());
        // const oldFactorPub = getPubKeyPoint(oldFactorKey);
        // tbTssInitResp = await tb._initializeNewTSSKey("default", deviceTSSShare, oldFactorPub, deviceTSSIndex);
        // const { factorEncs, factorPubs, tssPolyCommits } = tbTssInitResp;
        // tb.metadata.addTSSData({ tssTag: tb.tssTag, tssNonce: 0, tssPolyCommits, factorPubs, factorEncs });
        // // const { factorEncs, factorPubs, tssPolyCommits } = tbTssInitResp;

        tb = new ThresholdKey({ serviceProvider: sp, storageLayer, manualSync: mode });

        // factor key needs to passed from outside of tKey
        const factorKey = new BN(generatePrivate());
        const factorPub = getPubKeyPoint(factorKey);
        await tb.initialize({ useTSS: true, factorPub, deviceTSSShare, deviceTSSIndex });
=======
        tb = new ThresholdKey({ serviceProvider: customSP, storageLayer: customSL, manualSync: mode });
        await tb._initializeNewKey({ initializeModules: true });
        oldFactorKey = new BN(generatePrivate());
        const oldFactorPub = getPubKeyPoint(oldFactorKey);
        tbTssInitResp = await tb._initializeNewTSSKey("default", deviceTSSShare, oldFactorPub, deviceTSSIndex);
        const { factorEncs, factorPubs, tssPolyCommits } = tbTssInitResp;
        tb.metadata.addTSSData({ tssTag: tb.tssTag, tssNonce: 0, tssPolyCommits, factorPubs, factorEncs });
>>>>>>> 28e0124f
        newFactorKey = new BN(generatePrivate());

        const newFactorPub = getPubKeyPoint(newFactorKey);
        const newShare = await tb.generateNewShare(true, {
<<<<<<< HEAD
=======
          newFactorPub,
          inputTSSIndex: deviceTSSIndex,
>>>>>>> 28e0124f
          inputTSSShare: deviceTSSShare,
          inputTSSIndex: deviceTSSIndex,
          newFactorPub,
          newTSSIndex: 2,
          authSignatures: signatures,
        });
<<<<<<< HEAD
        const reconstructedKey = await tb.reconstructKey();
        await tb.syncLocalMetadataTransitions();

        if (tb.privKey.cmp(reconstructedKey.privKey) !== 0) {
          fail("key should be able to be reconstructed");
        }
        const { tssShare: retrievedTSS, tssIndex: retrievedTSSIndex } = await tb.getTSSShare(factorKey);
        const tssCommits = tb.getTSSCommits();
        const tssPrivKey = getLagrangeCoeffs([1, retrievedTSSIndex], 1)
          .mul(serverDKGPrivKeys[1])
          .add(getLagrangeCoeffs([1, retrievedTSSIndex], retrievedTSSIndex).mul(retrievedTSS))
          .umod(ecCurve.n);
        const tssPubKey = getPubKeyPoint(tssPrivKey);

        strictEqual(tssPubKey.x.toString(16, 64), tssCommits[0].x.toString(16, 64));
        strictEqual(tssPubKey.y.toString(16, 64), tssCommits[0].y.toString(16, 64));
        const updatedShareStore = await tb.deleteShare(newShare.newShareIndex, true, {
          deviceTSSIndex: retrievedTSSIndex,
          deviceTSSShare: retrievedTSS,
          authSignatures: signatures,
          factorPub,
=======

        const { tssShare, tssIndex } = await tb.getTSSShare(newFactorKey);

        const updatedShareStore = await tb.deleteShare(newShare.newShareIndex, true, {
          inputTSSShare: tssShare,
          inputTSSIndex: tssIndex,
          factorPub: oldFactorPub,
>>>>>>> 28e0124f
        });

        // eslint-disable-next-line no-console
        deletedShareIndex = newShare.newShareIndex;
        shareStoreAfterDelete = updatedShareStore.newShareStores;

        await tb.syncLocalMetadataTransitions();
      });
      it(`#should be not be able to lookup delete share, manualSync=${mode}`, async function () {
        if (!customSP.useTSS) this.skip();
        const newKeys = Object.keys(shareStoreAfterDelete);
        if (newKeys.find((el) => el === deletedShareIndex.toString("hex"))) {
          fail("Unable to delete share index");
        }
        rejects(async () => {
          await tb.getTSSShare(oldFactorKey);
        });
        await tb.getTSSShare(newFactorKey);
      });
      // it(`#should be able to delete a user and reset tss nonce, manualSync=${mode}`, async function () {
      //   if (!customSP.useTSS) this.skip();
      //   // create 2/4
      //   await tb._initializeNewKey({ initializeModules: true });
      //   await tb.generateNewShare();
      //   const shareStoresAtEpoch2 = tb.getAllShareStoresForLatestPolynomial();

      //   await tb.generateNewShare();
      //   await tb.syncLocalMetadataTransitions();
      //   const sharesStoresAtEpoch3 = tb.getAllShareStoresForLatestPolynomial();
      //   await tb.CRITICAL_deleteTkey();

      //   const spData = await customSL.getMetadata({ serviceProvider: customSP });
      //   const data2 = await Promise.allSettled(shareStoresAtEpoch2.map((x) => tb.catchupToLatestShare({ shareStore: x })));
      //   const data3 = await Promise.all(sharesStoresAtEpoch3.map((x) => customSL.getMetadata({ privKey: x.share.share })));

      //   deepStrictEqual(spData.message, KEY_NOT_FOUND);

      //   data2.forEach((x) => {
      //     deepStrictEqual(x.status, "rejected");
      //     deepStrictEqual(x.reason.code, 1308);
      //   });

      //   data3.forEach((x) => {
      //     deepStrictEqual(x.message, SHARE_DELETED);
      //   });

      //   // TODO: check that TSS nonce is reset
      // });
      it(`#should be able to reinitialize after wipe, manualSync=${mode}`, async function () {
        if (!customSP.useTSS) this.skip();
        // create 2/4
        const resp1 = await tb._initializeNewKey({ initializeModules: true });
        await tb.generateNewShare();
        if (mode) {
          await tb.syncLocalMetadataTransitions();
        }
        await tb.CRITICAL_deleteTkey();

        const tb2 = new ThresholdKey({ serviceProvider: customSP, storageLayer: customSL, manualSync: mode });
        await tb2.initialize();
        await tb2.generateNewShare();
        if (mode) {
          await tb2.syncLocalMetadataTransitions();
        }

        const data3 = await customSL.getMetadata({ serviceProvider: customSP });
        notEqual(data3.message, KEY_NOT_FOUND);
        deepStrictEqual(tb2.metadata.nonce, 1);

        const reconstructedKey = await tb2.reconstructKey();
        if (resp1.privKey.cmp(reconstructedKey.privKey) === 0) {
          fail("key should be different");
        }
        // TODO: check that TSS is reset and still able to use TSS methods
      });
    });
    describe("with tss, tkey serialization/deserialization", function () {
      let tb;
      beforeEach("Setup ThresholdKey", async function () {
        if (!customSP.useTSS) this.skip();
        tb = new ThresholdKey({ serviceProvider: customSP, storageLayer: customSL, manualSync: mode });
      });
      it(`#should serialize and deserialize correctly without tkeyArgs, manualSync=${mode}`, async function () {
        if (!customSP.useTSS) this.skip();
        const sp = customSP;
        let userInput = new BN(keccak256("user answer blublu").slice(2), "hex");
        userInput = userInput.umod(ecCurve.curve.n);
        const resp1 = await tb._initializeNewKey({ userInput, initializeModules: true });

        sp.verifierName = "torus-test-health";
        sp.verifierId = "test18@example.com";
        const { postboxkey } = await fetchPostboxKeyAndSigs({
          serviceProvider: sp,
          verifierName: sp.verifierName,
          verifierId: sp.verifierId,
        });
        sp.postboxKey = postboxkey;
        const { serverDKGPrivKeys } = await assignTssDkgKeys({
          serviceProvider: sp,
          verifierName: sp.verifierName,
          verifierId: sp.verifierId,
          maxTSSNonceToSimulate: 2,
        });
        const deviceTSSShare = new BN(generatePrivate());
        const deviceTSSIndex = 2;
        const factorKey = new BN(generatePrivate());
        const factorPub = getPubKeyPoint(factorKey);
        const { factorEncs, factorPubs, tssPolyCommits } = await tb._initializeNewTSSKey("default", deviceTSSShare, factorPub, deviceTSSIndex);
        tb.metadata.addTSSData({ tssTag: tb.tssTag, tssNonce: 0, tssPolyCommits, factorPubs, factorEncs });
        const { tssShare, tssIndex } = await tb.getTSSShare(factorKey);

        const tssPrivKey = getLagrangeCoeffs([1, tssIndex], 1)
          .mul(serverDKGPrivKeys[0])
          .add(getLagrangeCoeffs([1, tssIndex], tssIndex).mul(tssShare))
          .umod(ecCurve.n);

        const newFactorKey = new BN(generatePrivate());
        const newFactorPub = getPubKeyPoint(newFactorKey);

        await tb.generateNewShare(true, {
          inputTSSShare: tssShare,
          inputTSSIndex: tssIndex,
          newFactorPub,
          newTSSIndex: 3,
        });
        await tb.syncLocalMetadataTransitions();

        const stringified = JSON.stringify(tb);
        const tb3 = await ThresholdKey.fromJSON(JSON.parse(stringified));
        const finalKey = await tb3.reconstructKey();
        strictEqual(finalKey.privKey.toString("hex"), resp1.privKey.toString("hex"), "Incorrect serialization");

        const { tssShare: tssShare2, tssIndex: tssIndex2 } = await tb3.getTSSShare(newFactorKey);
        const tssPrivKey2 = getLagrangeCoeffs([1, tssIndex2], 1)
          .mul(serverDKGPrivKeys[1])
          .add(getLagrangeCoeffs([1, tssIndex2], tssIndex2).mul(tssShare2))
          .umod(ecCurve.n);
        strictEqual(tssPrivKey.toString("hex"), tssPrivKey2.toString("hex"), "Incorrect tss key");
      });
      it(`#should serialize and deserialize correctly with tkeyArgs, manualSync=${mode}`, async function () {
        if (!customSP.useTSS) this.skip();
        let userInput = new BN(keccak256("user answer blublu").slice(2), "hex");
        userInput = userInput.umod(ecCurve.curve.n);
        const resp1 = await tb._initializeNewKey({ userInput, initializeModules: true });

        const sp = customSP;
        sp.verifierName = "torus-test-health";
        sp.verifierId = "test18@example.com";
        const { postboxkey } = await fetchPostboxKeyAndSigs({
          serviceProvider: sp,
          verifierName: sp.verifierName,
          verifierId: sp.verifierId,
        });
        sp.postboxKey = postboxkey;
        const { serverDKGPrivKeys } = await assignTssDkgKeys({
          serviceProvider: sp,
          verifierName: sp.verifierName,
          verifierId: sp.verifierId,
          maxTSSNonceToSimulate: 2,
        });
        const deviceTSSShare = new BN(generatePrivate());
        const deviceTSSIndex = 2;
        const factorKey = new BN(generatePrivate());
        const factorPub = getPubKeyPoint(factorKey);
        const { factorEncs, factorPubs, tssPolyCommits } = await tb._initializeNewTSSKey("default", deviceTSSShare, factorPub, deviceTSSIndex);
        tb.metadata.addTSSData({ tssTag: tb.tssTag, tssNonce: 0, tssPolyCommits, factorPubs, factorEncs });
        const { tssShare, tssIndex } = await tb.getTSSShare(factorKey);
        const tssPrivKey = getLagrangeCoeffs([1, tssIndex], 1)
          .mul(serverDKGPrivKeys[0])
          .add(getLagrangeCoeffs([1, tssIndex], tssIndex).mul(tssShare))
          .umod(ecCurve.n);

        const newFactorKey = new BN(generatePrivate());
        const newFactorPub = getPubKeyPoint(newFactorKey);

        await tb.generateNewShare(true, {
          inputTSSShare: tssShare,
          inputTSSIndex: tssIndex,
          newFactorPub,
          newTSSIndex: 3,
        });

        await tb.syncLocalMetadataTransitions();

        const stringified = JSON.stringify(tb);
        const tb3 = await ThresholdKey.fromJSON(JSON.parse(stringified), { serviceProvider: customSP, storageLayer: customSL });
        const finalKey = await tb3.reconstructKey();
        strictEqual(finalKey.privKey.toString("hex"), resp1.privKey.toString("hex"), "Incorrect serialization");

        const { tssShare: tssShare2, tssIndex: tssIndex2 } = await tb3.getTSSShare(newFactorKey);
        const tssPrivKey2 = getLagrangeCoeffs([1, tssIndex2], 1)
          .mul(serverDKGPrivKeys[1])
          .add(getLagrangeCoeffs([1, tssIndex2], tssIndex2).mul(tssShare2))
          .umod(ecCurve.n);
        strictEqual(tssPrivKey.toString("hex"), tssPrivKey2.toString("hex"), "Incorrect tss key");
      });
      // TODO: add test for initialize such that initialize throws if the remote metadata is already there
      it(`#should serialize and deserialize correctly, keeping localTransitions consistent before syncing NewKeyAssign, manualSync=${mode}`, async function () {
        if (!customSP.useTSS) this.skip();

        const sp = customSP;
        sp.verifierName = "torus-test-health";
        sp.verifierId = "test18@example.com";
        const { postboxkey } = await fetchPostboxKeyAndSigs({
          serviceProvider: sp,
          verifierName: sp.verifierName,
          verifierId: sp.verifierId,
        });
        sp.postboxKey = postboxkey;
        await assignTssDkgKeys({
          serviceProvider: sp,
          verifierName: sp.verifierName,
          verifierId: sp.verifierId,
          maxTSSNonceToSimulate: 2,
        });

        let userInput = new BN(keccak256("user answer blublu").slice(2), "hex");
        userInput = userInput.umod(ecCurve.curve.n);
        const resp1 = await tb._initializeNewKey({ userInput, initializeModules: true });

        // generate and delete
        const { newShareIndex: shareIndex1 } = await tb.generateNewShare();
        await tb.deleteShare(shareIndex1);

        const { newShareStores: shareStores, newShareIndex: shareIndex } = await tb.generateNewShare();

        const stringified = JSON.stringify(tb);
        const tb2 = await ThresholdKey.fromJSON(JSON.parse(stringified), { serviceProvider: sp, storageLayer: customSL });
        if (tb2.manualSync !== mode) {
          fail(`manualSync should be ${mode}`);
        }
        const finalKey = await tb2.reconstructKey();
        const shareToVerify = tb2.outputShareStore(shareIndex);
        // TODO: tb2.generateNewShare()
        strictEqual(shareStores[shareIndex.toString("hex")].share.share.toString("hex"), shareToVerify.share.share.toString("hex"));
        await tb2.syncLocalMetadataTransitions();
        strictEqual(finalKey.privKey.toString("hex"), resp1.privKey.toString("hex"), "Incorrect serialization");

        const reconstructedKey2 = await tb2.reconstructKey();
        if (resp1.privKey.cmp(reconstructedKey2.privKey) !== 0) {
          fail("key should be able to be reconstructed");
        }
      });
      it(`#should serialize and deserialize correctly keeping localTransitions afterNewKeyAssign, manualSync=${mode}`, async function () {
        if (!customSP.useTSS) this.skip();
        let userInput = new BN(keccak256("user answer blublu").slice(2), "hex");
        userInput = userInput.umod(ecCurve.curve.n);
        const resp1 = await tb._initializeNewKey({ userInput, initializeModules: true });
        // TODO: tss initialize
        await tb.syncLocalMetadataTransitions();
        const reconstructedKey = await tb.reconstructKey();
        // TODO: reconstruct tss key
        const { newShareStores: shareStores, newShareIndex: shareIndex } = await tb.generateNewShare();

        const stringified = JSON.stringify(tb);
        const tb2 = await ThresholdKey.fromJSON(JSON.parse(stringified), { serviceProvider: customSP, storageLayer: customSL });
        const finalKey = await tb2.reconstructKey();
        // TODO: reconstruct tss key
        const shareToVerify = tb2.outputShareStore(shareIndex);
        strictEqual(shareStores[shareIndex.toString("hex")].share.share.toString("hex"), shareToVerify.share.share.toString("hex"));
        await tb2.syncLocalMetadataTransitions();
        strictEqual(finalKey.privKey.toString("hex"), reconstructedKey.privKey.toString("hex"), "Incorrect serialization");
        // TODO: both tss keys should be the same

        const reconstructedKey2 = await tb2.reconstructKey();
        if (resp1.privKey.cmp(reconstructedKey2.privKey) !== 0) {
          fail("key should be able to be reconstructed");
        }
      });
      it(`#should not be able to updateSDK with newKeyAssign transitions unsynced, manualSync=${mode}`, async function () {
        await tb._initializeNewKey({ initializeModules: true });
        // TODO: initialize new tss key
        const stringified = JSON.stringify(tb);
        const tb2 = await ThresholdKey.fromJSON(JSON.parse(stringified), {});

        if (mode) {
          // Can't updateSDK, please do key assign.
          await rejects(async function () {
            await tb2.updateSDK(); // TODO: does this need params? update function to handle TSS in tb.initialize core.ts:1130
          }, Error);
        }
        // create new key because the state might have changed after updateSDK()
        const tb3 = await ThresholdKey.fromJSON(JSON.parse(stringified), {});
        await tb3.generateNewShare();
        await tb3.syncLocalMetadataTransitions();
        await tb3.updateSDK();
      });
    });
  });
  describe("tkey", function () {
    let tb;
    beforeEach("Setup ThresholdKey", async function () {
      tb = new ThresholdKey({ serviceProvider: customSP, storageLayer: customSL, manualSync: mode });
    });
    it("#should be able to initializeNewKey using initialize and reconstruct it", async function () {
      const sp = customSP;
      sp.postboxKey = new BN(getTempKey(), "hex");
      const storageLayer = initStorageLayer({ hostUrl: metadataURL });
      const tb2 = new ThresholdKey({ serviceProvider: sp, storageLayer, manualSync: mode });
      await tb2.initialize();
      const reconstructedKey = await tb2.reconstructKey();
      await tb2.syncLocalMetadataTransitions();
      if (tb2.privKey.cmp(reconstructedKey.privKey) !== 0) {
        fail("key should be able to be reconstructed");
      }
    });
    it(`#should be able to reconstruct key when initializing a key, manualSync=${mode}`, async function () {
      const resp1 = await tb._initializeNewKey({ initializeModules: true });
      await tb.syncLocalMetadataTransitions();

      const tb2 = new ThresholdKey({ serviceProvider: customSP, storageLayer: customSL, manualSync: mode });
      await tb2.initialize({ neverInitializeNewKey: true });
      tb2.inputShareStore(resp1.deviceShare);
      const reconstructedKey = await tb2.reconstructKey();
      if (resp1.privKey.cmp(reconstructedKey.privKey) !== 0) {
        fail("key should be able to be reconstructed");
      }
    });
    it(`#should be able to reconstruct key when initializing with user input, manualSync=${mode}`, async function () {
      let determinedShare = new BN(keccak256("user answer blublu").slice(2), "hex");
      determinedShare = determinedShare.umod(ecCurve.curve.n);
      const resp1 = await tb._initializeNewKey({ determinedShare, initializeModules: true });
      await tb.syncLocalMetadataTransitions();

      const tb2 = new ThresholdKey({ serviceProvider: customSP, storageLayer: customSL, manualSync: mode });
      await tb2.initialize();
      tb2.inputShareStore(resp1.userShare);
      const reconstructedKey = await tb2.reconstructKey();
      // compareBNArray(resp1.privKey, reconstructedKey, "key should be able to be reconstructed");
      if (resp1.privKey.cmp(reconstructedKey.privKey) !== 0) {
        fail("key should be able to be reconstructed");
      }
    });
    it(`#should be able to reconstruct key when initializing with service provider, manualSync=${mode}`, async function () {
      const importedKey = new BN(generatePrivate());
      const resp1 = await tb._initializeNewKey({ importedKey, initializeModules: true });
      await tb.syncLocalMetadataTransitions();

      const tb2 = new ThresholdKey({ serviceProvider: customSP, storageLayer: customSL, manualSync: mode });
      await tb2.initialize();
      tb2.inputShareStore(resp1.deviceShare);
      const reconstructedKey = await tb2.reconstructKey();
      if (importedKey.cmp(reconstructedKey.privKey) !== 0) {
        fail("key should be able to be reconstructed");
      }
    });
    it(`#should be able to reconstruct key when initializing a with a share, manualSync=${mode}`, async function () {
      let userInput = new BN(keccak256("user answer blublu").slice(2), "hex");
      userInput = userInput.umod(ecCurve.curve.n);
      const resp1 = await tb._initializeNewKey({ userInput, initializeModules: true });
      await tb.syncLocalMetadataTransitions();

      const tb2 = new ThresholdKey({ serviceProvider: customSP, storageLayer: customSL, manualSync: mode });
      await tb2.initialize({ withShare: resp1.userShare });
      tb2.inputShareStore(resp1.deviceShare);
      const reconstructedKey = await tb2.reconstructKey();
      if (resp1.privKey.cmp(reconstructedKey.privKey) !== 0) {
        fail("key should be able to be reconstructed");
      }
    });
    it(`#should be able to reconstruct key after refresh and initializing with a share, manualSync=${mode}`, async function () {
      let userInput = new BN(keccak256("user answer blublu").slice(2), "hex");
      userInput = userInput.umod(ecCurve.curve.n);
      const resp1 = await tb._initializeNewKey({ userInput, initializeModules: true });
      const newShares = await tb.generateNewShare();
      await tb.syncLocalMetadataTransitions();

      const tb2 = new ThresholdKey({ serviceProvider: customSP, storageLayer: customSL, manualSync: mode });
      await tb2.initialize({ withShare: resp1.userShare });
      tb2.inputShareStore(newShares.newShareStores[newShares.newShareIndex.toString("hex")]);
      const reconstructedKey = await tb2.reconstructKey();
      // compareBNArray(resp1.privKey, reconstructedKey, "key should be able to be reconstructed");
      if (resp1.privKey.cmp(reconstructedKey.privKey) !== 0) {
        fail("key should be able to be reconstructed");
      }
    });
    it(`#should be able to reconstruct key after refresh and initializing with service provider, manualSync=${mode}`, async function () {
      let userInput = new BN(keccak256("user answer blublu").slice(2), "hex");
      userInput = userInput.umod(ecCurve.curve.n);
      const resp1 = await tb._initializeNewKey({ userInput, initializeModules: true });
      const newShares = await tb.generateNewShare();
      await tb.syncLocalMetadataTransitions();

      const tb2 = new ThresholdKey({ serviceProvider: customSP, storageLayer: customSL, manualSync: mode });
      await tb2.initialize();
      tb2.inputShareStore(newShares.newShareStores[newShares.newShareIndex.toString("hex")]);
      const reconstructedKey = await tb2.reconstructKey();
      if (resp1.privKey.cmp(reconstructedKey.privKey) !== 0) {
        fail("key should be able to be reconstructed");
      }
    });
    it(`#should be able to reconstruct key, even with old metadata, manualSync=${mode}`, async function () {
      const resp1 = await tb._initializeNewKey({ initializeModules: true });
      await tb.syncLocalMetadataTransitions();

      const tb2 = new ThresholdKey({ serviceProvider: customSP, storageLayer: customSL, manualSync: mode });
      await tb2.initialize(); // initialize sdk with old metadata

      await tb.generateNewShare(); // generate new share to update metadata
      await tb.syncLocalMetadataTransitions();

      tb2.inputShareStore(resp1.deviceShare);
      const reconstructedKey = await tb2.reconstructKey(); // reconstruct key with old metadata should work to poly
      if (resp1.privKey.cmp(reconstructedKey.privKey) !== 0) {
        fail("key should be able to be reconstructed");
      }
    });
    it(`#should be able to not create a new key if initialize is called with neverInitializeNewKey, manualSync=${mode}`, async function () {
      const newSP = getServiceProvider({ type: torusSP.serviceProviderName });
      const tb2 = new ThresholdKey({ serviceProvider: newSP, storageLayer: customSL });
      await rejects(async () => {
        await tb2.initialize({ neverInitializeNewKey: true });
      }, Error);
    });
    it(`#should be able to output unavailable share store, manualSync=${mode}`, async function () {
      const resp1 = await tb._initializeNewKey({ initializeModules: true });
      const { newShareStores, newShareIndex } = await tb.generateNewShare();
      await tb.syncLocalMetadataTransitions();

      const tb2 = new ThresholdKey({ serviceProvider: customSP, storageLayer: customSL, manualSync: mode });
      await tb2.initialize({ neverInitializeNewKey: true });
      tb2.inputShareStore(resp1.deviceShare);
      const reconstructedKey = await tb2.reconstructKey();
      const shareStore = tb2.outputShareStore(newShareIndex);
      strictEqual(newShareStores[newShareIndex.toString("hex")].share.share.toString("hex"), shareStore.share.share.toString("hex"));

      if (resp1.privKey.cmp(reconstructedKey.privKey) !== 0) {
        fail("key should be able to be reconstructed");
      }
    });
    it(`#should be able to update metadata, manualSync=${mode}`, async function () {
      const resp1 = await tb._initializeNewKey({ initializeModules: true });
      await tb.syncLocalMetadataTransitions();
      // nonce 0

      const tb2 = new ThresholdKey({ serviceProvider: customSP, storageLayer: customSL, manualSync: mode });
      await tb2.initialize();
      tb2.inputShareStore(resp1.deviceShare);
      await tb2.reconstructKey();

      // try creating new shares
      await tb.generateNewShare();
      await tb.syncLocalMetadataTransitions();

      // In autoSync, generateNewShare will throw
      // in manualSync, syncLocalMetadataTransitions will throw
      await rejects(async () => {
        await tb2.generateNewShare();
        await tb2.syncLocalMetadataTransitions();
      }, Error);

      // try creating again
      const newtb = await tb2.updateSDK();
      await newtb.reconstructKey();
      await newtb.generateNewShare();
      await newtb.syncLocalMetadataTransitions();
    });
  });

  describe(`tkey share deletion, manualSync=${mode}`, function () {
    let deletedShareIndex;
    let deletedShareStores;
    let shareStoreAfterDelete;
    let tb;
    let tbInitResp;
    before(`#should be able to generate and delete a share, manualSync=${mode}`, async function () {
      tb = new ThresholdKey({ serviceProvider: customSP, storageLayer: customSL, manualSync: mode });
      tbInitResp = await tb._initializeNewKey({ initializeModules: true });
      const newShare = await tb.generateNewShare();
      const updatedShareStore = await tb.deleteShare(newShare.newShareIndex);
      deletedShareIndex = newShare.newShareIndex;
      deletedShareStores = newShare.newShareStores;
      shareStoreAfterDelete = updatedShareStore.newShareStores;
      await tb.syncLocalMetadataTransitions();
    });
    it(`#should be not be able to lookup delete share, manualSync=${mode}`, async function () {
      const newKeys = Object.keys(shareStoreAfterDelete);
      if (newKeys.find((el) => el === deletedShareIndex.toString("hex"))) {
        fail("Unable to delete share index");
      }
    });
    it(`#should not be able to delete more than threshold number of shares, manualSync=${mode}`, async function () {
      const { newShareIndex: newShareIndex1 } = await tb.generateNewShare();
      await tb.deleteShare(newShareIndex1);
      await tb.syncLocalMetadataTransitions();
      await rejects(async () => {
        await tb.deleteShare(tbInitResp.deviceShare.share.shareIndex);
      }, Error);
    });
    it(`#should not be able to initialize with a deleted share, manualSync=${mode}`, async function () {
      const tb2 = new ThresholdKey({ serviceProvider: customSP, storageLayer: customSL, manualSync: mode });
      await rejects(async function () {
        await tb2.initialize({ withShare: deletedShareStores[deletedShareIndex.toString("hex")] });
      });
    });
    it(`#should not be able to add share post deletion, manualSync=${mode}`, async function () {
      const tb2 = new ThresholdKey({ serviceProvider: customSP, storageLayer: customSL, manualSync: mode });
      await tb2.initialize();
      await rejects(async () => {
        await tb2.inputShare(deletedShareStores[deletedShareIndex.toString("hex")].share.share);
      }, Error);
    });
    it(`#should be able to delete a user, manualSync=${mode}`, async function () {
      // create 2/4
      await tb._initializeNewKey({ initializeModules: true });
      await tb.generateNewShare();
      const shareStoresAtEpoch2 = tb.getAllShareStoresForLatestPolynomial();

      await tb.generateNewShare();
      await tb.syncLocalMetadataTransitions();
      const sharesStoresAtEpoch3 = tb.getAllShareStoresForLatestPolynomial();
      await tb.CRITICAL_deleteTkey();

      const spData = await customSL.getMetadata({ serviceProvider: customSP });
      const data2 = await Promise.allSettled(shareStoresAtEpoch2.map((x) => tb.catchupToLatestShare({ shareStore: x })));
      const data3 = await Promise.all(sharesStoresAtEpoch3.map((x) => customSL.getMetadata({ privKey: x.share.share })));

      deepStrictEqual(spData.message, KEY_NOT_FOUND);

      data2.forEach((x) => {
        deepStrictEqual(x.status, "rejected");
        deepStrictEqual(x.reason.code, 1308);
      });

      data3.forEach((x) => {
        deepStrictEqual(x.message, SHARE_DELETED);
      });
    });
    it(`#should be able to reinitialize after wipe, manualSync=${mode}`, async function () {
      // create 2/4
      const resp1 = await tb._initializeNewKey({ initializeModules: true });
      await tb.generateNewShare();
      if (mode) {
        await tb.syncLocalMetadataTransitions();
      }
      await tb.CRITICAL_deleteTkey();

      const tb2 = new ThresholdKey({ serviceProvider: customSP, storageLayer: customSL, manualSync: mode });
      await tb2.initialize();
      await tb2.generateNewShare();
      if (mode) {
        await tb2.syncLocalMetadataTransitions();
      }

      const data3 = await customSL.getMetadata({ serviceProvider: customSP });
      notEqual(data3.message, KEY_NOT_FOUND);
      deepStrictEqual(tb2.metadata.nonce, 1);

      const reconstructedKey = await tb2.reconstructKey();
      if (resp1.privKey.cmp(reconstructedKey.privKey) === 0) {
        fail("key should be different");
      }
    });
  });

  describe("tkey serialization/deserialization", function () {
    let tb;
    beforeEach("Setup ThresholdKey", async function () {
      tb = new ThresholdKey({ serviceProvider: customSP, storageLayer: customSL, manualSync: mode });
    });
    it(`#should serialize and deserialize correctly without tkeyArgs, manualSync=${mode}`, async function () {
      let userInput = new BN(keccak256("user answer blublu").slice(2), "hex");
      userInput = userInput.umod(ecCurve.curve.n);
      const resp1 = await tb._initializeNewKey({ userInput, initializeModules: true });
      await tb.generateNewShare();
      await tb.syncLocalMetadataTransitions();

      const stringified = JSON.stringify(tb);
      const tb3 = await ThresholdKey.fromJSON(JSON.parse(stringified));
      const finalKey = await tb3.reconstructKey();
      strictEqual(finalKey.privKey.toString("hex"), resp1.privKey.toString("hex"), "Incorrect serialization");
    });
    it(`#should serialize and deserialize correctly with tkeyArgs, manualSync=${mode}`, async function () {
      let userInput = new BN(keccak256("user answer blublu").slice(2), "hex");
      userInput = userInput.umod(ecCurve.curve.n);
      const resp1 = await tb._initializeNewKey({ userInput, initializeModules: true });
      await tb.generateNewShare();
      await tb.syncLocalMetadataTransitions();

      const stringified = JSON.stringify(tb);
      const tb3 = await ThresholdKey.fromJSON(JSON.parse(stringified), { serviceProvider: customSP, storageLayer: customSL });
      const finalKey = await tb3.reconstructKey();
      strictEqual(finalKey.privKey.toString("hex"), resp1.privKey.toString("hex"), "Incorrect serialization");
    });
    it(`#should serialize and deserialize correctly, keeping localTransitions consistent before syncing NewKeyAssign, manualSync=${mode}`, async function () {
      let userInput = new BN(keccak256("user answer blublu").slice(2), "hex");
      userInput = userInput.umod(ecCurve.curve.n);
      const resp1 = await tb._initializeNewKey({ userInput, initializeModules: true });

      // generate and delete
      const { newShareIndex: shareIndex1 } = await tb.generateNewShare();
      await tb.deleteShare(shareIndex1);

      const { newShareStores: shareStores, newShareIndex: shareIndex } = await tb.generateNewShare();

      const stringified = JSON.stringify(tb);
      const tb2 = await ThresholdKey.fromJSON(JSON.parse(stringified), { serviceProvider: customSP, storageLayer: customSL });
      if (tb2.manualSync !== mode) {
        fail(`manualSync should be ${mode}`);
      }
      const finalKey = await tb2.reconstructKey();
      const shareToVerify = tb2.outputShareStore(shareIndex);
      strictEqual(shareStores[shareIndex.toString("hex")].share.share.toString("hex"), shareToVerify.share.share.toString("hex"));
      await tb2.syncLocalMetadataTransitions();
      strictEqual(finalKey.privKey.toString("hex"), resp1.privKey.toString("hex"), "Incorrect serialization");

      const reconstructedKey2 = await tb2.reconstructKey();
      if (resp1.privKey.cmp(reconstructedKey2.privKey) !== 0) {
        fail("key should be able to be reconstructed");
      }
    });
    it(`#should serialize and deserialize correctly keeping localTransitions afterNewKeyAssign, manualSync=${mode}`, async function () {
      let userInput = new BN(keccak256("user answer blublu").slice(2), "hex");
      userInput = userInput.umod(ecCurve.curve.n);
      const resp1 = await tb._initializeNewKey({ userInput, initializeModules: true });
      await tb.syncLocalMetadataTransitions();
      const reconstructedKey = await tb.reconstructKey();
      const { newShareStores: shareStores, newShareIndex: shareIndex } = await tb.generateNewShare();

      const stringified = JSON.stringify(tb);
      const tb2 = await ThresholdKey.fromJSON(JSON.parse(stringified), { serviceProvider: customSP, storageLayer: customSL });
      const finalKey = await tb2.reconstructKey();
      const shareToVerify = tb2.outputShareStore(shareIndex);
      strictEqual(shareStores[shareIndex.toString("hex")].share.share.toString("hex"), shareToVerify.share.share.toString("hex"));
      await tb2.syncLocalMetadataTransitions();
      strictEqual(finalKey.privKey.toString("hex"), reconstructedKey.privKey.toString("hex"), "Incorrect serialization");

      const reconstructedKey2 = await tb2.reconstructKey();
      if (resp1.privKey.cmp(reconstructedKey2.privKey) !== 0) {
        fail("key should be able to be reconstructed");
      }
    });

    it(`#should be able to reshare a key and retrieve from service provider serialization, manualSync=${mode}`, async function () {
      const resp1 = await tb._initializeNewKey({ initializeModules: true });
      const { newShareStores, newShareIndex } = await tb.generateNewShare();
      await tb.syncLocalMetadataTransitions();
      const tb3 = new ThresholdKey({ serviceProvider: customSP, storageLayer: customSL, manualSync: mode });
      await tb3.initialize();
      tb3.inputShareStore(newShareStores[newShareIndex.toString("hex")]);

      const stringified = JSON.stringify(tb3);
      const tb4 = await ThresholdKey.fromJSON(JSON.parse(stringified), { serviceProvider: customSP, storageLayer: customSL, manualSync: mode });
      const finalKeyPostSerialization = await tb4.reconstructKey();
      strictEqual(finalKeyPostSerialization.privKey.toString("hex"), resp1.privKey.toString("hex"), "Incorrect serialization");
    });
    it(`#should be able to serialize and deserialize without service provider share or the postbox key, manualSync=${mode}`, async function () {
      const customSP2 = getServiceProvider({ type: torusSP.serviceProviderName });
      const customSL2 = initStorageLayer({ hostUrl: metadataURL });
      const tb = new ThresholdKey({ serviceProvider: customSP2, storageLayer: customSL2, manualSync: mode });
      const resp1 = await tb._initializeNewKey({ initializeModules: true });
      const { newShareStores: newShareStores1, newShareIndex: newShareIndex1 } = await tb.generateNewShare();
      await tb.syncLocalMetadataTransitions();

      const customSP3 = getServiceProvider({ type: torusSP.serviceProviderName, isEmptyProvider: true });
      customSL2.serviceProvider = customSP3;
      const tb2 = new ThresholdKey({ serviceProvider: customSP2, storageLayer: customSL2, manualSync: mode });
      await tb2.initialize({ withShare: resp1.deviceShare });
      tb2.inputShareStore(newShareStores1[newShareIndex1.toString("hex")]);
      await tb2.reconstructKey();
      const stringified = JSON.stringify(tb2);

      const tb3 = await ThresholdKey.fromJSON(JSON.parse(stringified));
      const tb3Key = await tb3.reconstructKey();
      strictEqual(tb3Key.privKey.toString("hex"), resp1.privKey.toString("hex"), "Incorrect serialization");
    });
    it(`#should not be able to updateSDK with newKeyAssign transitions unsynced, manualSync=${mode}`, async function () {
      await tb._initializeNewKey({ initializeModules: true });
      const stringified = JSON.stringify(tb);
      const tb2 = await ThresholdKey.fromJSON(JSON.parse(stringified), {});

      if (mode) {
        // Can't updateSDK, please do key assign.
        await rejects(async function () {
          await tb2.updateSDK();
        }, Error);
      }

      // create new key because the state might have changed after updateSDK()
      const tb3 = await ThresholdKey.fromJSON(JSON.parse(stringified), {});
      await tb3.generateNewShare();
      await tb3.syncLocalMetadataTransitions();
      await tb3.updateSDK();
    });
  });

  describe("StorageLayer", function () {
    it(`#should get or set correctly, manualSync=${mode}`, async function () {
      const tsp = getServiceProvider({ type: torusSP.serviceProviderName });
      const storageLayer = initStorageLayer({ hostUrl: metadataURL });
      const message = { test: Math.random().toString(36).substring(7) };
      await storageLayer.setMetadata({ input: message, privKey: tsp.postboxKey });
      const resp = await storageLayer.getMetadata({ privKey: tsp.postboxKey });
      deepStrictEqual(resp, message, "set and get message should be equal");
    });
    it(`#should get or set with specified private key correctly, manualSync=${mode}`, async function () {
      const privKey = generatePrivate().toString("hex");
      const privKeyBN = new BN(privKey, 16);
      const storageLayer = initStorageLayer({ hostUrl: metadataURL });
      const message = { test: Math.random().toString(36).substring(7) };
      await storageLayer.setMetadata({ input: message, privKey: privKeyBN });
      const resp = await storageLayer.getMetadata({ privKey: privKeyBN });
      deepStrictEqual(resp, message, "set and get message should be equal");
    });
    it(`#should be able to get/set bulk correctly, manualSync=${mode}`, async function () {
      const privkeys = [];
      const messages = [];
      for (let i = 0; i < 10; i += 1) {
        privkeys.push(new BN(generatePrivate()));
        messages.push({ test: Math.random().toString(36).substring(7) });
      }
      const storageLayer = initStorageLayer({ hostUrl: metadataURL });
      await storageLayer.setMetadataStream({ input: [...messages], privKey: [...privkeys] });
      const responses = await Promise.all(privkeys.map((el) => storageLayer.getMetadata({ privKey: el })));
      for (let i = 0; i < 10; i += 1) {
        deepStrictEqual(responses[i], messages[i], "set and get message should be equal");
      }
    });
  });

  describe("SecurityQuestionsModule", function () {
    let tb;
    beforeEach("initialize security questions module", async function () {
      tb = new ThresholdKey({
        serviceProvider: customSP,
        storageLayer: customSL,
        modules: { securityQuestions: new SecurityQuestionsModule() },
        manualSync: mode,
      });
    });
    it(`#should be able to reconstruct key and initialize a key with security questions, manualSync=${mode}`, async function () {
      const resp1 = await tb._initializeNewKey({ initializeModules: true });
      await rejects(async function () {
        await tb.modules.securityQuestions.inputShareFromSecurityQuestions("blublu");
      }, Error);

      await tb.modules.securityQuestions.generateNewShareWithSecurityQuestions("blublu", "who is your cat?");
      await tb.syncLocalMetadataTransitions();
      const question = tb.modules.securityQuestions.getSecurityQuestions();
      strictEqual(question, "who is your cat?");
      const tb2 = new ThresholdKey({
        serviceProvider: customSP,
        storageLayer: customSL,
        modules: { securityQuestions: new SecurityQuestionsModule() },
      });
      await tb2.initialize();

      // wrong password
      await rejects(async function () {
        await tb.modules.securityQuestions.inputShareFromSecurityQuestions("blublu-wrong");
      }, Error);

      await tb2.modules.securityQuestions.inputShareFromSecurityQuestions("blublu");
      const reconstructedKey = await tb2.reconstructKey();
      // compareBNArray(resp1.privKey, reconstructedKey, "key should be able to be reconstructed");
      if (resp1.privKey.cmp(reconstructedKey.privKey) !== 0) {
        fail("key should be able to be reconstructed");
      }
    });
    it(`#should be able to delete and add security questions, manualSync=${mode}`, async function () {
      const resp1 = await tb._initializeNewKey({ initializeModules: true });
      await tb.modules.securityQuestions.generateNewShareWithSecurityQuestions("blublu", "who is your cat?");
      await tb.generateNewShare();
      await tb.syncLocalMetadataTransitions();

      // delete sq
      const sqIndex = tb.metadata.generalStore.securityQuestions.shareIndex;
      await tb.deleteShare(sqIndex);

      // add sq again
      await tb.modules.securityQuestions.generateNewShareWithSecurityQuestions("blubluss", "who is your cat?");
      await tb.syncLocalMetadataTransitions();

      const tb2 = new ThresholdKey({
        serviceProvider: customSP,
        storageLayer: customSL,
        modules: { securityQuestions: new SecurityQuestionsModule() },
      });
      await tb2.initialize();

      await tb2.modules.securityQuestions.inputShareFromSecurityQuestions("blubluss");
      const reconstructedKey = await tb2.reconstructKey();
      if (resp1.privKey.cmp(reconstructedKey.privKey) !== 0) {
        fail("key should be able to be reconstructed");
      }
    });
    it(`#should be able to reconstruct key and initialize a key with security questions after refresh, manualSync=${mode}`, async function () {
      const resp1 = await tb._initializeNewKey({ initializeModules: true });
      await tb.modules.securityQuestions.generateNewShareWithSecurityQuestions("blublu", "who is your cat?");
      const tb2 = new ThresholdKey({
        serviceProvider: customSP,
        storageLayer: customSL,
        modules: { securityQuestions: new SecurityQuestionsModule() },
      });
      await tb.generateNewShare();
      await tb.syncLocalMetadataTransitions();

      await tb2.initialize();

      await tb2.modules.securityQuestions.inputShareFromSecurityQuestions("blublu");
      const reconstructedKey = await tb2.reconstructKey();
      // compareBNArray(resp1.privKey, reconstructedKey, "key should be able to be reconstructed");
      if (resp1.privKey.cmp(reconstructedKey.privKey) !== 0) {
        fail("key should be able to be reconstructed");
      }
    });
    it(`#should be able to change password, manualSync=${mode}`, async function () {
      const resp1 = await tb._initializeNewKey({ initializeModules: true });

      // should throw
      await rejects(async function () {
        await tb.modules.securityQuestions.changeSecurityQuestionAndAnswer("dodo", "who is your cat?");
      }, Error);

      await tb.modules.securityQuestions.generateNewShareWithSecurityQuestions("blublu", "who is your cat?");
      await tb.modules.securityQuestions.changeSecurityQuestionAndAnswer("dodo", "who is your cat?");
      await tb.syncLocalMetadataTransitions();

      const tb2 = new ThresholdKey({
        serviceProvider: customSP,
        storageLayer: customSL,
        modules: { securityQuestions: new SecurityQuestionsModule() },
      });
      await tb2.initialize();

      await tb2.modules.securityQuestions.inputShareFromSecurityQuestions("dodo");
      const reconstructedKey = await tb2.reconstructKey();
      // compareBNArray(resp1.privKey, reconstructedKey, "key should be able to be reconstructed");
      if (resp1.privKey.cmp(reconstructedKey.privKey) !== 0) {
        fail("key should be able to be reconstructed");
      }
    });
    it(`#should be able to change password and serialize, manualSync=${mode}`, async function () {
      const resp1 = await tb._initializeNewKey({ initializeModules: true });
      await tb.modules.securityQuestions.generateNewShareWithSecurityQuestions("blublu", "who is your cat?");
      await tb.modules.securityQuestions.changeSecurityQuestionAndAnswer("dodo", "who is your cat?");
      await tb.syncLocalMetadataTransitions();

      const tb2 = new ThresholdKey({
        serviceProvider: customSP,
        storageLayer: customSL,
        modules: { securityQuestions: new SecurityQuestionsModule() },
      });
      await tb2.initialize();

      await tb2.modules.securityQuestions.inputShareFromSecurityQuestions("dodo");
      const reconstructedKey = await tb2.reconstructKey();
      // compareBNArray(resp1.privKey, reconstructedKey, "key should be able to be reconstructed");
      if (resp1.privKey.cmp(reconstructedKey.privKey) !== 0) {
        fail("key should be able to be reconstructed");
      }

      const stringified = JSON.stringify(tb2);
      const tb3 = await ThresholdKey.fromJSON(JSON.parse(stringified), { serviceProvider: customSP, storageLayer: customSL });
      const finalKeyPostSerialization = await tb3.reconstructKey();
      strictEqual(finalKeyPostSerialization.toString("hex"), reconstructedKey.toString("hex"), "Incorrect serialization");
    });
    it(`#should be able to get answers, even when they change, manualSync=${mode}`, async function () {
      tb = new ThresholdKey({
        serviceProvider: customSP,
        storageLayer: customSL,
        modules: { securityQuestions: new SecurityQuestionsModule(true) },
      });
      const resp1 = await tb._initializeNewKey({ initializeModules: true });
      const qn = "who is your cat?";
      const ans1 = "blublu";
      const ans2 = "dodo";
      await tb.modules.securityQuestions.generateNewShareWithSecurityQuestions(ans1, qn);
      let gotAnswer = await tb.modules.securityQuestions.getAnswer();
      if (gotAnswer !== ans1) {
        fail("answers should be the same");
      }
      await tb.modules.securityQuestions.changeSecurityQuestionAndAnswer(ans2, qn);
      await tb.syncLocalMetadataTransitions();

      const tb2 = new ThresholdKey({
        serviceProvider: customSP,
        storageLayer: customSL,
        modules: { securityQuestions: new SecurityQuestionsModule(true) },
      });
      await tb2.initialize();

      await tb2.modules.securityQuestions.inputShareFromSecurityQuestions("dodo");
      const reconstructedKey = await tb2.reconstructKey();
      // compareBNArray(resp1.privKey, reconstructedKey, "key should be able to be reconstructed");
      if (resp1.privKey.cmp(reconstructedKey.privKey) !== 0) {
        fail("key should be able to be reconstructed");
      }

      gotAnswer = await tb2.modules.securityQuestions.getAnswer();
      if (gotAnswer !== ans2) {
        fail("answers should be the same");
      }
    });
  });

  describe("ShareTransferModule", function () {
    let tb;
    beforeEach("Setup ThresholdKey", async function () {
      tb = new ThresholdKey({
        serviceProvider: customSP,
        manualSync: mode,
        storageLayer: customSL,
        modules: { shareTransfer: new ShareTransferModule() },
      });
    });
    it(`#should be able to transfer share via the module, manualSync=${mode}`, async function () {
      const resp1 = await tb._initializeNewKey({ initializeModules: true });
      await tb.syncLocalMetadataTransitions();

      const tb2 = new ThresholdKey({
        serviceProvider: customSP,
        manualSync: mode,
        storageLayer: customSL,
        modules: { shareTransfer: new ShareTransferModule() },
      });
      await tb2.initialize();

      // usually should be called in callback, but mocha does not allow
      const pubkey = await tb2.modules.shareTransfer.requestNewShare();

      const result = await tb.generateNewShare();

      await tb.modules.shareTransfer.approveRequest(pubkey, result.newShareStores[result.newShareIndex.toString("hex")]);
      await tb.syncLocalMetadataTransitions();

      await tb2.modules.shareTransfer.startRequestStatusCheck(pubkey);

      const reconstructedKey = await tb2.reconstructKey();
      if (resp1.privKey.cmp(reconstructedKey.privKey) !== 0) {
        fail("key should be able to be reconstructed");
      }
    });

    it(`#should be able to change share transfer pointer after share deletion, manualSync=${mode}`, async function () {
      await tb._initializeNewKey({ initializeModules: true });
      const firstShareTransferPointer = tb.metadata.generalStore.shareTransfer.pointer.toString("hex");
      const { newShareIndex: newShareIndex1 } = await tb.generateNewShare();
      const secondShareTransferPointer = tb.metadata.generalStore.shareTransfer.pointer.toString("hex");

      strictEqual(firstShareTransferPointer, secondShareTransferPointer);

      await tb.syncLocalMetadataTransitions();
      await tb.deleteShare(newShareIndex1);
      const thirdShareTransferPointer = tb.metadata.generalStore.shareTransfer.pointer.toString("hex");

      notStrictEqual(secondShareTransferPointer, thirdShareTransferPointer);
      await tb.syncLocalMetadataTransitions();
    });

    it(`#should be able to transfer device share, manualSync=${mode}`, async function () {
      const resp1 = await tb._initializeNewKey({ initializeModules: true });
      await tb.syncLocalMetadataTransitions();

      const tb2 = new ThresholdKey({
        serviceProvider: customSP,
        manualSync: mode,
        storageLayer: customSL,
        modules: { shareTransfer: new ShareTransferModule() },
      });
      await tb2.initialize();
      const currentShareIndexes = tb2.getCurrentShareIndexes();
      // usually should be called in callback, but mocha does not allow
      const pubkey = await tb2.modules.shareTransfer.requestNewShare("unit test", currentShareIndexes);

      const requests = await tb.modules.shareTransfer.getShareTransferStore();
      const pubkey2 = Object.keys(requests)[0];
      await tb.modules.shareTransfer.approveRequest(pubkey2);

      await tb2.modules.shareTransfer.startRequestStatusCheck(pubkey, true);

      // await new Promise((res) => {
      //   setTimeout(res, 1001);
      // });

      const reconstructedKey = await tb2.reconstructKey();
      if (resp1.privKey.cmp(reconstructedKey.privKey) !== 0) {
        fail("key should be able to be reconstructed");
      }
    });
    it(`#should be able to delete share transfer from another device, manualSync=${mode}`, async function () {
      await tb._initializeNewKey({ initializeModules: true });
      await tb.syncLocalMetadataTransitions();

      const tb2 = new ThresholdKey({
        serviceProvider: customSP,
        manualSync: mode,
        storageLayer: customSL,
        modules: { shareTransfer: new ShareTransferModule() },
      });
      await tb2.initialize();

      // usually should be called in callback, but mocha does not allow
      const encKey2 = await tb2.modules.shareTransfer.requestNewShare();
      await tb.modules.shareTransfer.deleteShareTransferStore(encKey2); // delete 1st request from 2nd
      const newRequests = await tb2.modules.shareTransfer.getShareTransferStore();
      if (encKey2 in newRequests) {
        fail("Unable to delete share transfer request");
      }
    });
    it(`#should be able to reset share transfer store, manualSync=${mode}`, async function () {
      await tb._initializeNewKey({ initializeModules: true });
      await tb.syncLocalMetadataTransitions();

      await tb.modules.shareTransfer.resetShareTransferStore();
      const newRequests = await tb.modules.shareTransfer.getShareTransferStore();
      if (Object.keys(newRequests).length !== 0) {
        fail("Unable to reset share store");
      }
    });
  });

  describe("ShareSerializationModule", function () {
    it(`#should be able to serialize and deserialize share, manualSync=${mode}`, async function () {
      const tb = new ThresholdKey({
        serviceProvider: customSP,
        manualSync: mode,
        storageLayer: customSL,
      });
      const resp1 = await tb._initializeNewKey({ initializeModules: true });

      // should throw
      await rejects(async function () {
        await tb.outputShare(resp1.deviceShare.share.shareIndex, "mnemonic-49");
      });

      const exportedSeedShare = await tb.outputShare(resp1.deviceShare.share.shareIndex, "mnemonic");
      await tb.syncLocalMetadataTransitions();

      const tb2 = new ThresholdKey({
        serviceProvider: customSP,
        manualSync: mode,
        storageLayer: customSL,
      });
      await tb2.initialize();

      // should throw
      await rejects(async function () {
        await tb2.inputShare(exportedSeedShare.toString("hex"), "mnemonic-49");
      });

      await tb2.inputShare(exportedSeedShare.toString("hex"), "mnemonic");
      const reconstructedKey = await tb2.reconstructKey();

      if (resp1.privKey.cmp(reconstructedKey.privKey) !== 0) {
        fail("key should be able to be reconstructed");
      }
    });
  });

  describe("TkeyStore", function () {
    let tb;
    let metamaskSeedPhraseFormat;
    let secp256k1Format;
    let ed25519privateKeyFormat;
    beforeEach("Setup ThresholdKey", async function () {
      metamaskSeedPhraseFormat = new MetamaskSeedPhraseFormat("https://mainnet.infura.io/v3/bca735fdbba0408bb09471e86463ae68");
      secp256k1Format = new SECP256K1Format();
      ed25519privateKeyFormat = new ED25519Format();
      tb = new ThresholdKey({
        serviceProvider: customSP,
        manualSync: mode,
        storageLayer: customSL,
        modules: {
          seedPhrase: new SeedPhraseModule([metamaskSeedPhraseFormat]),
          privateKeyModule: new PrivateKeyModule([secp256k1Format, ed25519privateKeyFormat]),
        },
      });
    });
    it(`#should not to able to initalize without seedphrase formats, manualSync=${mode}`, async function () {
      const seedPhraseToSet = "seed sock milk update focus rotate barely fade car face mechanic mercy";
      const tb2 = new ThresholdKey({
        serviceProvider: customSP,
        manualSync: mode,
        storageLayer: customSL,
        modules: { seedPhrase: new SeedPhraseModule([]), privateKeyModule: new PrivateKeyModule([]) },
      });
      await tb2._initializeNewKey({ initializeModules: true });
      // should throw
      await rejects(async () => {
        await tb2.modules.seedPhrase.setSeedPhrase("HD Key Tree", seedPhraseToSet);
      }, Error);

      await rejects(async () => {
        await tb2.modules.seedPhrase.setSeedPhrase("HD Key Tree", `${seedPhraseToSet}123`);
      }, Error);

      // should throw
      await rejects(async () => {
        const actualPrivateKeys = [new BN("4bd0041b7654a9b16a7268a5de7982f2422b15635c4fd170c140dc4897624390", "hex")];
        await tb2.modules.privateKeyModule.setPrivateKey("secp256k1n", actualPrivateKeys[0].toString("hex"));
      }, Error);

      await rejects(async () => {
        const actualPrivateKeys = [new BN("4bd0041a9b16a7268a5de7982f2422b15635c4fd170c140dc48976wqerwer0", "hex")];
        await tb2.modules.privateKeyModule.setPrivateKey("secp256k1n", actualPrivateKeys[0].toString("hex"));
      }, Error);
    });
    it(`#should get/set multiple seed phrase, manualSync=${mode}`, async function () {
      const seedPhraseToSet = "seed sock milk update focus rotate barely fade car face mechanic mercy";
      const seedPhraseToSet2 = "object brass success calm lizard science syrup planet exercise parade honey impulse";
      const resp1 = await tb._initializeNewKey({ initializeModules: true });
      await tb.modules.seedPhrase.setSeedPhrase("HD Key Tree", seedPhraseToSet);
      await tb.modules.seedPhrase.setSeedPhrase("HD Key Tree", seedPhraseToSet2);
      await tb.syncLocalMetadataTransitions();
      const returnedSeed = await tb.modules.seedPhrase.getSeedPhrases();
      strictEqual(returnedSeed[0].seedPhrase, seedPhraseToSet);
      strictEqual(returnedSeed[1].seedPhrase, seedPhraseToSet2);

      const metamaskSeedPhraseFormat2 = new MetamaskSeedPhraseFormat("https://mainnet.infura.io/v3/bca735fdbba0408bb09471e86463ae68");
      const tb2 = new ThresholdKey({
        serviceProvider: customSP,
        manualSync: mode,
        storageLayer: customSL,
        modules: { seedPhrase: new SeedPhraseModule([metamaskSeedPhraseFormat2]) },
      });
      await tb2.initialize();
      tb2.inputShareStore(resp1.deviceShare);
      const reconstuctedKey = await tb2.reconstructKey();
      await tb.modules.seedPhrase.getSeedPhrasesWithAccounts();

      compareReconstructedKeys(reconstuctedKey, {
        privKey: resp1.privKey,
        seedPhraseModule: [
          new BN("70dc3117300011918e26b02176945cc15c3d548cf49fd8418d97f93af699e46", "hex"),
          new BN("bfdb025a1d404212c3f9ace6c5fb4185087281dcb9c1e89087d1a3a423f80d22", "hex"),
        ],
        allKeys: [
          resp1.privKey,
          new BN("70dc3117300011918e26b02176945cc15c3d548cf49fd8418d97f93af699e46", "hex"),
          new BN("bfdb025a1d404212c3f9ace6c5fb4185087281dcb9c1e89087d1a3a423f80d22", "hex"),
        ],
      });
    });
    it(`#should be able to derive keys, manualSync=${mode}`, async function () {
      const seedPhraseToSet = "seed sock milk update focus rotate barely fade car face mechanic mercy";
      await tb._initializeNewKey({ initializeModules: true });
      await tb.modules.seedPhrase.setSeedPhrase("HD Key Tree", seedPhraseToSet);
      await tb.syncLocalMetadataTransitions();

      const actualPrivateKeys = [new BN("70dc3117300011918e26b02176945cc15c3d548cf49fd8418d97f93af699e46", "hex")];
      const derivedKeys = await tb.modules.seedPhrase.getAccounts();
      compareBNArray(actualPrivateKeys, derivedKeys, "key should be same");
    });

    it(`#should be able to generate seed phrase if not given, manualSync=${mode}`, async function () {
      await tb._initializeNewKey({ initializeModules: true });
      await tb.modules.seedPhrase.setSeedPhrase("HD Key Tree");
      await tb.syncLocalMetadataTransitions();

      const [seed] = await tb.modules.seedPhrase.getSeedPhrases();
      const derivedKeys = await tb.modules.seedPhrase.getAccounts();
      strict(metamaskSeedPhraseFormat.validateSeedPhrase(seed.seedPhrase), "Seed Phrase must be valid");
      strict(derivedKeys.length >= 1, "Atleast one account must be generated");
    });

    it(`#should be able to change seedphrase, manualSync=${mode}`, async function () {
      const oldSeedPhrase = "verb there excuse wink merge phrase alien senior surround fluid remind chef bar move become";
      await tb._initializeNewKey({ initializeModules: true });
      await tb.modules.seedPhrase.setSeedPhrase("HD Key Tree", oldSeedPhrase);
      // await tb.modules.seedPhrase.setSeedPhrase("HD Key Tree");
      await tb.syncLocalMetadataTransitions();

      const newSeedPhrase = "trim later month olive fit shoulder entry laptop jeans affair belt drip jealous mirror fancy";
      await tb.modules.seedPhrase.CRITICAL_changeSeedPhrase(oldSeedPhrase, newSeedPhrase);
      await tb.syncLocalMetadataTransitions();

      const secondStoredSeedPhrases = await tb.modules.seedPhrase.getSeedPhrases();

      strictEqual(secondStoredSeedPhrases[0].seedPhrase, newSeedPhrase);
    });

    it(`#should be able to replace numberOfWallets seed phrase module, manualSync=${mode}`, async function () {
      await tb._initializeNewKey({ initializeModules: true });
      await tb.modules.seedPhrase.setSeedPhrase("HD Key Tree");
      await tb.modules.seedPhrase.setSeedPhrase("HD Key Tree");
      const seedPhraseStores = await tb.modules.seedPhrase.getSeedPhrases();
      await tb.modules.seedPhrase.setSeedPhraseStoreItem({
        id: seedPhraseStores[1].id,
        seedPhrase: seedPhraseStores[1].seedPhrase,
        numberOfWallets: 2,
      });
      await tb.syncLocalMetadataTransitions();

      const secondStoredSeedPhrases = await tb.modules.seedPhrase.getSeedPhrases();
      strictEqual(secondStoredSeedPhrases[0].numberOfWallets, 1);
      strictEqual(secondStoredSeedPhrases[1].numberOfWallets, 2);
    });

    it(`#should be able to get/set private key, manualSync=${mode}`, async function () {
      await tb._initializeNewKey({ initializeModules: true });

      const actualPrivateKeys = [
        new BN("4bd0041b7654a9b16a7268a5de7982f2422b15635c4fd170c140dc4897624390", "hex"),
        new BN("1ea6edde61c750ec02896e9ac7fe9ac0b48a3630594fdf52ad5305470a2635c0", "hex"),
        new BN(
          "7a3118ccdd405b2750271f51cc8fe237d9863584173aec3fa4579d40e5b4951215351c3d54ef416e49567b79c42fd985fcda60a6da9a794e4e844ac8dec47e98",
          "hex"
        ),
      ];
      await tb.modules.privateKeyModule.setPrivateKey("secp256k1n", actualPrivateKeys[0]);
      await tb.modules.privateKeyModule.setPrivateKey("secp256k1n", actualPrivateKeys[1]);
      await tb.modules.privateKeyModule.setPrivateKey("ed25519", actualPrivateKeys[2]);
      await tb.syncLocalMetadataTransitions();
      await tb.modules.privateKeyModule.getAccounts();

      const getAccounts = await tb.modules.privateKeyModule.getAccounts();
      deepStrictEqual(
        actualPrivateKeys.map((x) => x.toString("hex")),
        getAccounts.map((x) => x.toString("hex"))
      );
    });

    it(`#should be able to get/set private key, manualSync=${mode}`, async function () {
      await tb._initializeNewKey({ initializeModules: true });

      const actualPrivateKeys = [
        new BN("4bd0041b7654a9b16a7268a5de7982f2422b15635c4fd170c140dc4897624390", "hex"),
        new BN("1ea6edde61c750ec02896e9ac7fe9ac0b48a3630594fdf52ad5305470a2635c0", "hex"),
        new BN(
          "99da9559e15e913ee9ab2e53e3dfad575da33b49be1125bb922e33494f4988281b2f49096e3e5dbd0fcfa9c0c0cd92d9ab3b21544b34d5dd4a65d98b878b9922",
          "hex"
        ),
      ];

      await tb.modules.privateKeyModule.setPrivateKey("secp256k1n", actualPrivateKeys[0]);
      await tb.modules.privateKeyModule.setPrivateKey("secp256k1n", actualPrivateKeys[1]);
      await tb.modules.privateKeyModule.setPrivateKey("ed25519", actualPrivateKeys[2]);
      await tb.syncLocalMetadataTransitions();
      await tb.modules.privateKeyModule.getAccounts();

      const getAccounts = await tb.modules.privateKeyModule.getAccounts();
      deepStrictEqual(
        actualPrivateKeys.map((x) => x.toString("hex")),
        getAccounts.map((x) => x.toString("hex"))
      );
    });

    it(`#should be able to generate private key if not given, manualSync=${mode}`, async function () {
      await tb._initializeNewKey({ initializeModules: true });

      await tb.modules.privateKeyModule.setPrivateKey("secp256k1n");
      await tb.modules.privateKeyModule.setPrivateKey("secp256k1n");
      await tb.modules.privateKeyModule.setPrivateKey("ed25519");
      await tb.syncLocalMetadataTransitions();

      const accounts = await tb.modules.privateKeyModule.getAccounts();
      strictEqual(accounts.length, 3);
    });

    it(`#should be able to get/set private keys and seed phrase, manualSync=${mode}`, async function () {
      const resp1 = await tb._initializeNewKey({ initializeModules: true });

      await tb.modules.seedPhrase.setSeedPhrase("HD Key Tree", "seed sock milk update focus rotate barely fade car face mechanic mercy");
      await tb.modules.seedPhrase.setSeedPhrase("HD Key Tree", "chapter gas cost saddle annual mouse chef unknown edit pen stairs claw");

      const actualPrivateKeys = [
        new BN("4bd0041b7654a9b16a7268a5de7982f2422b15635c4fd170c140dc4897624390", "hex"),
        new BN("1ea6edde61c750ec02896e9ac7fe9ac0b48a3630594fdf52ad5305470a2635c0", "hex"),
      ];
      await tb.modules.privateKeyModule.setPrivateKey("secp256k1n", actualPrivateKeys[0]);
      await tb.modules.privateKeyModule.setPrivateKey("secp256k1n", actualPrivateKeys[1]);
      await tb.syncLocalMetadataTransitions();

      const metamaskSeedPhraseFormat2 = new MetamaskSeedPhraseFormat("https://mainnet.infura.io/v3/bca735fdbba0408bb09471e86463ae68");
      const tb2 = new ThresholdKey({
        serviceProvider: customSP,
        manualSync: mode,
        storageLayer: customSL,
        modules: { seedPhrase: new SeedPhraseModule([metamaskSeedPhraseFormat2]), privateKeyModule: new PrivateKeyModule([secp256k1Format]) },
      });
      await tb2.initialize();
      tb2.inputShareStore(resp1.deviceShare);
      const reconstructedKey = await tb2.reconstructKey();

      compareReconstructedKeys(reconstructedKey, {
        privKey: resp1.privKey,
        seedPhraseModule: [
          new BN("70dc3117300011918e26b02176945cc15c3d548cf49fd8418d97f93af699e46", "hex"),
          new BN("4d62a55af3496a7b290a12dd5fd5ef3e051d787dbc005fb74536136949602f9e", "hex"),
        ],
        privateKeyModule: [
          new BN("4bd0041b7654a9b16a7268a5de7982f2422b15635c4fd170c140dc4897624390", "hex"),
          new BN("1ea6edde61c750ec02896e9ac7fe9ac0b48a3630594fdf52ad5305470a2635c0", "hex"),
        ],
        allKeys: [
          resp1.privKey,
          new BN("70dc3117300011918e26b02176945cc15c3d548cf49fd8418d97f93af699e46", "hex"),
          new BN("4d62a55af3496a7b290a12dd5fd5ef3e051d787dbc005fb74536136949602f9e", "hex"),
          new BN("4bd0041b7654a9b16a7268a5de7982f2422b15635c4fd170c140dc4897624390", "hex"),
          new BN("1ea6edde61c750ec02896e9ac7fe9ac0b48a3630594fdf52ad5305470a2635c0", "hex"),
        ],
      });

      const reconstructedKey2 = await tb2.reconstructKey(false);
      compareReconstructedKeys(reconstructedKey2, {
        privKey: resp1.privKey,
        allKeys: [resp1.privKey],
      });
    });
  });

  describe("Lock", function () {
    it(`#locks should fail when tkey/nonce is updated, manualSync=${mode}`, async function () {
      const tb = new ThresholdKey({ serviceProvider: customSP, manualSync: mode, storageLayer: customSL });
      const resp1 = await tb._initializeNewKey({ initializeModules: true });
      await tb.syncLocalMetadataTransitions();

      const tb2 = new ThresholdKey({ serviceProvider: customSP, manualSync: mode, storageLayer: customSL });
      await tb2.initialize();
      tb2.inputShareStore(resp1.deviceShare);
      const reconstructedKey = await tb2.reconstructKey();
      if (resp1.privKey.cmp(reconstructedKey.privKey) !== 0) {
        fail("key should be able to be reconstructed");
      }
      await tb2.generateNewShare();
      await tb2.syncLocalMetadataTransitions();

      await rejects(
        async () => {
          await tb.generateNewShare();
          await tb.syncLocalMetadataTransitions();
        },
        (err) => {
          strictEqual(err.code, 1401, "Expected aquireLock failed error is not thrown");
          return true;
        }
      );
    });

    it(`#locks should not allow for writes of the same nonce, manualSync=${mode}`, async function () {
      const tb = new ThresholdKey({ serviceProvider: customSP, manualSync: mode, storageLayer: customSL });
      const resp1 = await tb._initializeNewKey({ initializeModules: true });
      await tb.syncLocalMetadataTransitions();

      const tb2 = new ThresholdKey({ serviceProvider: customSP, manualSync: mode, storageLayer: customSL });
      await tb2.initialize();
      tb2.inputShareStore(resp1.deviceShare);
      const reconstructedKey = await tb2.reconstructKey();
      if (resp1.privKey.cmp(reconstructedKey.privKey) !== 0) {
        fail("key should be able to be reconstructed");
      }
      const alltbs = [];
      // make moar tbs
      for (let i = 0; i < 5; i += 1) {
        const temp = new ThresholdKey({ serviceProvider: customSP, manualSync: mode, storageLayer: customSL });
        await temp.initialize();
        temp.inputShareStore(resp1.deviceShare);
        await temp.reconstructKey();
        alltbs.push(temp);
      }
      // generate shares
      const promises = [];
      for (let i = 0; i < alltbs.length; i += 1) {
        promises.push(alltbs[i].generateNewShare().then((_) => alltbs[i].syncLocalMetadataTransitions()));
      }
      const res = await Promise.allSettled(promises);

      let count = 0;
      for (let i = 0; i < res.length; i += 1) {
        if (res[i].status === "fulfilled") count += 1;
      }
      if (count !== 1) {
        fail("fulfilled count != 1");
      }
    });
  });
  describe("tkey error cases", function () {
    let tb;
    let resp1;
    let sandbox;

    before("Setup ThresholdKey", async function () {
      sandbox = createSandbox();
      tb = new ThresholdKey({ serviceProvider: customSP, storageLayer: customSL, manualSync: mode });
      resp1 = await tb._initializeNewKey({ initializeModules: true });
      await tb.syncLocalMetadataTransitions();
    });
    afterEach(function () {
      sandbox.restore();
    });
    it(`#should throw error code 1101 if metadata is undefined, in manualSync: ${mode}`, async function () {
      const tb2 = new ThresholdKey({ serviceProvider: customSP, storageLayer: customSL, manualSync: mode });
      await rejects(
        async () => {
          await tb2.reconstructKey();
        },
        (err) => {
          strictEqual(err.code, 1101, "Expected metadata error is not thrown");
          return true;
        }
      );
      await rejects(
        async () => {
          tb2.getMetadata();
        },
        (err) => {
          strictEqual(err.code, 1101, "Expected metadata error is not thrown");
          return true;
        }
      );
      await rejects(
        async () => {
          await tb2.deleteShare();
        },
        (err) => {
          strictEqual(err.code, 1101, "Expected metadata error is not thrown");
          return true;
        }
      );
      await rejects(
        async () => {
          await tb2.generateNewShare();
        },
        (err) => {
          strictEqual(err.code, 1101, "Expected metadata error is not thrown");
          return true;
        }
      );
      const exportedSeedShare = await tb.outputShare(resp1.deviceShare.share.shareIndex, "mnemonic");
      await rejects(
        async () => {
          await tb2.inputShare(exportedSeedShare, "mnemonic");
        },
        (err) => {
          strictEqual(err.code, 1101, "Expected metadata error is not thrown");
          return true;
        }
      );
    });
    it(`#should throw error code 1301 if privKey is not available, in manualSync: ${mode}`, async function () {
      const tb2 = new ThresholdKey({ serviceProvider: customSP, storageLayer: customSL, manualSync: mode });
      await tb2.initialize({ neverInitializeNewKey: true });
      await rejects(
        async () => {
          await tb2.generateNewShare();
        },
        (err) => {
          strictEqual(err.code, 1301, "Expected 1301 error is not thrown");
          return true;
        }
      );
      await rejects(
        async () => {
          await tb2.deleteShare();
        },
        (err) => {
          strictEqual(err.code, 1301, "Expected 1301 error is not thrown");
          return true;
        }
      );
      await rejects(
        async () => {
          await tb2.encrypt(Buffer.from("test data"));
        },
        (err) => {
          strictEqual(err.code, 1301, "Expected 1301 error is not thrown");
          return true;
        }
      );
    });
    it(`#should throw error code 1302 if not enough shares are avaible for reconstruction, in manualSync: ${mode}`, async function () {
      const tb2 = new ThresholdKey({ serviceProvider: customSP, storageLayer: customSL, manualSync: mode });
      await tb2.initialize({ neverInitializeNewKey: true });
      await rejects(
        async () => {
          await tb2.reconstructKey();
        },
        (err) => {
          strictEqual(err.code, 1302, "Expected 1302 error is not thrown");
          return true;
        }
      );
    });

    it(`#should throw error code 1102 if metadata get failed, in manualSync: ${mode}`, async function () {
      const tb2 = new ThresholdKey({ serviceProvider: customSP, storageLayer: customSL, manualSync: mode });
      sandbox.stub(tb2.storageLayer, "getMetadata").throws(new Error("failed to fetch metadata"));
      await rejects(
        async () => {
          await tb2.initialize({ neverInitializeNewKey: true });
        },
        (err) => {
          strictEqual(err.code, 1102, "Expected 1102 error is not thrown");
          return true;
        }
      );
    });

    it(`#should throw error code 1103 if metadata post failed, in manualSync: ${mode}`, async function () {
      const tb2 = new ThresholdKey({ serviceProvider: customSP, storageLayer: customSL, manualSync: mode });
      await tb2.initialize({ neverInitializeNewKey: true });
      tb2.inputShareStore(resp1.deviceShare);
      await tb2.reconstructKey();
      await tb2.syncLocalMetadataTransitions();
      sandbox.stub(tb2.storageLayer, "setMetadataStream").throws(new Error("failed to set metadata"));
      if (mode) {
        await rejects(
          async () => {
            await tb2.addShareDescription(resp1.deviceShare.share.shareIndex.toString("hex"), JSON.stringify({ test: "unit test" }), true);
            await tb2.syncLocalMetadataTransitions();
          },
          (err) => {
            strictEqual(err.code, 1103, "Expected 1103 error is not thrown");
            return true;
          }
        );
      } else {
        await rejects(
          async () => {
            await tb2.addShareDescription(resp1.deviceShare.share.shareIndex.toString("hex"), JSON.stringify({ test: "unit test" }), true);
          },
          (err) => {
            strictEqual(err.code, 1103, "Expected 1103 error is not thrown");
            return true;
          }
        );
      }
    });
  });

  describe("OneKey", function () {
    if (!mode || isMocked) return;

    it("should be able to init tkey with 1 out of 1", async function () {
      const postboxKeyBN = new BN(generatePrivate(), "hex");
      const pubKeyPoint = getPubKeyPoint(postboxKeyBN);

      const serviceProvider = new TorusServiceProvider({
        postboxKey: postboxKeyBN.toString("hex"),
        customAuthArgs: {
          enableOneKey: true,
          metadataUrl: getMetadataUrl(),
          // This url has no effect as postbox key is passed, passing it just to satisfy direct auth checks.
          baseUrl: "http://localhost:3000",
        },
      });
      const storageLayer2 = new TorusStorageLayer({ hostUrl: getMetadataUrl() });

      const { typeOfUser, nonce, pubNonce } = await serviceProvider.directWeb.torus.getOrSetNonce(
        pubKeyPoint.x.toString("hex"),
        pubKeyPoint.y.toString("hex"),
        postboxKeyBN
      );
      equal(typeOfUser, "v2");
      notEqual(nonce, undefined);
      notEqual(pubNonce, undefined);

      const nonceBN = new BN(nonce, "hex");
      const importKey = postboxKeyBN.add(nonceBN).umod(serviceProvider.directWeb.torus.ec.curve.n).toString("hex");

      const tKey = new ThresholdKey({ serviceProvider, storageLayer: storageLayer2, manualSync: mode });
      await tKey.initialize({
        importKey: new BN(importKey, "hex"),
        delete1OutOf1: true,
      });
      await tKey.syncLocalMetadataTransitions();
      equal(tKey.privKey.toString("hex"), importKey);

      const {
        typeOfUser: newTypeOfUser,
        nonce: newNonce,
        pubNonce: newPubNonce,
        upgraded,
      } = await serviceProvider.directWeb.torus.getOrSetNonce(pubKeyPoint.x.toString("hex"), pubKeyPoint.y.toString("hex"), postboxKeyBN);
      equal(upgraded, true);
      equal(newTypeOfUser, "v2");
      equal(newNonce, undefined);
      deepEqual(pubNonce, newPubNonce);
    });

    it("should not change v1 address without a custom nonce when getOrSetNonce is called", async function () {
      // Create an existing v1 account
      const postboxKeyBN = new BN(generatePrivate(), "hex");
      const pubKeyPoint = getPubKeyPoint(postboxKeyBN);

      // This test require development API, only work with local/beta env
      let metadataUrl = getMetadataUrl();
      if (metadataUrl === "https://metadata.tor.us") metadataUrl = "https://metadata-testing.tor.us";
      await post(
        `${metadataUrl}/set_nonce`,
        {
          pub_key_X: pubKeyPoint.x.toString("hex"),
          pub_key_Y: pubKeyPoint.y.toString("hex"),
        },
        undefined,
        { useAPIKey: true }
      );

      // Call get or set nonce
      const serviceProvider = new TorusServiceProvider({
        postboxKey: postboxKeyBN.toString("hex"),
        customAuthArgs: {
          enableOneKey: true,
          metadataUrl,
          // This url has no effect as postbox key is passed, passing it just to satisfy direct auth checks.
          baseUrl: "http://localhost:3000",
        },
      });

      const res = await serviceProvider.directWeb.torus.getOrSetNonce(pubKeyPoint.x.toString("hex"), pubKeyPoint.y.toString("hex"), postboxKeyBN);
      equal(res.typeOfUser, "v1");

      const anotherRes = await serviceProvider.directWeb.torus.getOrSetNonce(
        pubKeyPoint.x.toString("hex"),
        pubKeyPoint.y.toString("hex"),
        postboxKeyBN
      );
      deepEqual(res, anotherRes);
    });

    it("should not change v1 address with a custom nonce when getOrSetNonce is called", async function () {
      // Create an existing v1 account with custom key
      const postboxKeyBN = new BN(generatePrivate(), "hex");
      const pubKeyPoint = getPubKeyPoint(postboxKeyBN);
      const customKey = generatePrivate().toString("hex");

      const serviceProvider = new TorusServiceProvider({
        postboxKey: postboxKeyBN.toString("hex"),
        customAuthArgs: {
          enableOneKey: true,
          metadataUrl: getMetadataUrl(),
          // This url has no effect as postbox key is passed, passing it just to satisfy direct auth checks.
          baseUrl: "http://localhost:3000",
        },
      });
      await serviceProvider.directWeb.torus.setCustomKey({ torusKeyHex: postboxKeyBN.toString("hex"), customKeyHex: customKey.toString("hex") });

      // Compare nonce returned from v1 API and v2 API
      const getMetadataNonce = await serviceProvider.directWeb.torus.getMetadata({
        pub_key_X: pubKeyPoint.x.toString("hex"),
        pub_key_Y: pubKeyPoint.y.toString("hex"),
      });
      const getOrSetNonce = await serviceProvider.directWeb.torus.getOrSetNonce(
        pubKeyPoint.x.toString("hex"),
        pubKeyPoint.y.toString("hex"),
        postboxKeyBN
      );
      equal(getOrSetNonce.typeOfUser, "v1");
      equal(getOrSetNonce.nonce, getMetadataNonce.toString("hex"));
    });
  });
};<|MERGE_RESOLUTION|>--- conflicted
+++ resolved
@@ -366,7 +366,6 @@
         if (!sp.useTSS) this.skip();
         const deviceTSSShare = new BN(generatePrivate());
         const deviceTSSIndex = 3;
-<<<<<<< HEAD
 
         sp.verifierName = "torus-test-health";
         sp.verifierId = "test192@example.com";
@@ -398,31 +397,16 @@
         const factorKey = new BN(generatePrivate());
         const factorPub = getPubKeyPoint(factorKey);
         await tb.initialize({ useTSS: true, factorPub, deviceTSSShare, deviceTSSIndex });
-=======
-        tb = new ThresholdKey({ serviceProvider: customSP, storageLayer: customSL, manualSync: mode });
-        await tb._initializeNewKey({ initializeModules: true });
-        oldFactorKey = new BN(generatePrivate());
-        const oldFactorPub = getPubKeyPoint(oldFactorKey);
-        tbTssInitResp = await tb._initializeNewTSSKey("default", deviceTSSShare, oldFactorPub, deviceTSSIndex);
-        const { factorEncs, factorPubs, tssPolyCommits } = tbTssInitResp;
-        tb.metadata.addTSSData({ tssTag: tb.tssTag, tssNonce: 0, tssPolyCommits, factorPubs, factorEncs });
->>>>>>> 28e0124f
         newFactorKey = new BN(generatePrivate());
 
         const newFactorPub = getPubKeyPoint(newFactorKey);
         const newShare = await tb.generateNewShare(true, {
-<<<<<<< HEAD
-=======
-          newFactorPub,
-          inputTSSIndex: deviceTSSIndex,
->>>>>>> 28e0124f
           inputTSSShare: deviceTSSShare,
           inputTSSIndex: deviceTSSIndex,
           newFactorPub,
           newTSSIndex: 2,
           authSignatures: signatures,
         });
-<<<<<<< HEAD
         const reconstructedKey = await tb.reconstructKey();
         await tb.syncLocalMetadataTransitions();
 
@@ -444,18 +428,8 @@
           deviceTSSShare: retrievedTSS,
           authSignatures: signatures,
           factorPub,
-=======
-
-        const { tssShare, tssIndex } = await tb.getTSSShare(newFactorKey);
-
-        const updatedShareStore = await tb.deleteShare(newShare.newShareIndex, true, {
-          inputTSSShare: tssShare,
-          inputTSSIndex: tssIndex,
-          factorPub: oldFactorPub,
->>>>>>> 28e0124f
         });
 
-        // eslint-disable-next-line no-console
         deletedShareIndex = newShare.newShareIndex;
         shareStoreAfterDelete = updatedShareStore.newShareStores;
 
