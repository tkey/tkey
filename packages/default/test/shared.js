--- conflicted
+++ resolved
@@ -558,13 +558,8 @@
       const tsp = getServiceProvider({ type: torusSP.serviceProviderName });
       const storageLayer = initStorageLayer({ hostUrl: metadataURL });
       const message = { test: Math.random().toString(36).substring(7) };
-<<<<<<< HEAD
       await storageLayer.setMetadata({ input: message, privKey: tsp.postboxKey, keyType });
       const resp = await storageLayer.getMetadata({ privKey: tsp.postboxKey, keyType });
-=======
-      await storageLayer.setMetadata({ input: message, privKey: tsp.postboxKey, keyType: tsp.keyType });
-      const resp = await storageLayer.getMetadata({ privKey: tsp.postboxKey });
->>>>>>> 747d0824
       deepStrictEqual(resp, message, "set and get message should be equal");
     });
     it(`#should get or set with specified private key correctly, manualSync=${mode}`, async function () {
@@ -573,11 +568,7 @@
       const storageLayer = initStorageLayer({ hostUrl: metadataURL });
       const message = { test: Math.random().toString(36).substring(7) };
       await storageLayer.setMetadata({ input: message, privKey: privKeyBN, keyType });
-<<<<<<< HEAD
       const resp = await storageLayer.getMetadata({ privKey: privKeyBN, keyType });
-=======
-      const resp = await storageLayer.getMetadata({ privKey: privKeyBN });
->>>>>>> 747d0824
       deepStrictEqual(resp, message, "set and get message should be equal");
     });
     it(`#should be able to get/set bulk correctly, manualSync=${mode}`, async function () {
