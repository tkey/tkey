/* eslint-disable @typescript-eslint/no-unused-vars */
/* eslint-disable @typescript-eslint/no-shadow */
/* eslint-disable mocha/no-exports */
/* eslint-disable import/no-extraneous-dependencies */

<<<<<<< HEAD
import { ecCurve, getPubKeyPoint, KEY_NOT_FOUND, SHARE_DELETED } from "@tkey-mpc/common-types";
import PrivateKeyModule, { ED25519Format, SECP256K1Format } from "@tkey-mpc/private-keys";
import SecurityQuestionsModule from "@tkey-mpc/security-questions";
import SeedPhraseModule, { MetamaskSeedPhraseFormat } from "@tkey-mpc/seed-phrase";
import TorusServiceProvider from "@tkey-mpc/service-provider-torus";
import ShareTransferModule from "@tkey-mpc/share-transfer";
import TorusStorageLayer from "@tkey-mpc/storage-layer-torus";
import { generatePrivate } from "@toruslabs/eccrypto";
import { post } from "@toruslabs/http-helpers";
import { getLagrangeCoeffs } from "@toruslabs/rss-client";
import { deepEqual, deepStrictEqual, equal, fail, notEqual, notStrictEqual, strict, strictEqual, throws } from "assert";
import BN from "bn.js";
import stringify from "json-stable-stringify";
=======
import { ecCurve, getPubKeyPoint, KEY_NOT_FOUND, SHARE_DELETED, ShareStore } from "@tkey/common-types";
import { Metadata } from "@tkey/core";
import PrivateKeyModule, { ED25519Format, SECP256K1Format } from "@tkey/private-keys";
import SecurityQuestionsModule from "@tkey/security-questions";
import SeedPhraseModule, { MetamaskSeedPhraseFormat } from "@tkey/seed-phrase";
import TorusServiceProvider from "@tkey/service-provider-torus";
import ShareTransferModule from "@tkey/share-transfer";
import TorusStorageLayer from "@tkey/storage-layer-torus";
import { generatePrivate } from "@toruslabs/eccrypto";
import { post } from "@toruslabs/http-helpers";
import { getOrSetNonce, keccak256 } from "@toruslabs/torus.js";
import { deepEqual, deepStrictEqual, equal, fail, notEqual, notStrictEqual, strict, strictEqual, throws } from "assert";
import BN from "bn.js";
import { JsonRpcProvider } from "ethers";
>>>>>>> d9567b59
import { createSandbox } from "sinon";

import ThresholdKey from "../src/index";
import { assignTssDkgKeys, fetchPostboxKeyAndSigs, getMetadataUrl, getServiceProvider, initStorageLayer, isMocked, setupTSSMocks } from "./helpers";

const rejects = async (fn, error, msg) => {
  let f = () => {};
  try {
    await fn();
  } catch (e) {
    f = () => {
      throw e;
    };
  } finally {
    throws(f, error, msg);
  }
};

const metadataURL = getMetadataUrl();

function getTempKey() {
  return generatePrivate().toString("hex");
}
function compareBNArray(a, b, message) {
  if (a.length !== b.length) throw new Error(message);
  return a.map((el) => {
    const found = b.find((pl) => pl.cmp(el) === 0);
    if (!found) throw new Error(message);
    return 0;
  });
}

function compareReconstructedKeys(a, b, message) {
  if (a.privKey.cmp(b.privKey) !== 0) throw new Error(message);
  if (a.seedPhraseModule && b.seedPhraseModule) {
    compareBNArray(a.seedPhraseModule, b.seedPhraseModule, message);
  }
  if (a.privateKeyModule && b.privateKeyModule) {
    compareBNArray(a.privateKeyModule, b.privateKeyModule, message);
  }
  if (a.allKeys && b.allKeys) {
    compareBNArray(a.allKeys, b.allKeys, message);
  }
}

export const sharedTestCases = (mode, torusSP, storageLayer) => {
  const customSP = torusSP;
  const customSL = storageLayer;
  describe("TSS tests", function () {
    it("#should be able to refresh tss shares", async function () {
      const sp = customSP;
      if (!sp.useTSS) this.skip();

      const deviceTSSShare = new BN(generatePrivate());
      const deviceTSSIndex = 2;

      sp.verifierName = "torus-test-health";
      sp.verifierId = "test19@example.com";
      const testId = sp.getVerifierNameVerifierId();
      const { signatures, postboxkey } = await fetchPostboxKeyAndSigs({
        serviceProvider: sp,
        verifierName: sp.verifierName,
        verifierId: sp.verifierId,
      });
      sp.postboxKey = postboxkey;
      const { serverDKGPrivKeys } = await assignTssDkgKeys({
        serviceProvider: sp,
        verifierName: sp.verifierName,
        verifierId: sp.verifierId,
        maxTSSNonceToSimulate: 2,
      });
      const storageLayer = initStorageLayer({ hostUrl: metadataURL });
      const tb1 = new ThresholdKey({ serviceProvider: sp, storageLayer, manualSync: mode });

      // factor key needs to passed from outside of tKey
      const factorKey = new BN(generatePrivate());
      const factorPub = getPubKeyPoint(factorKey);

      await tb1.initialize({ useTSS: true, factorPub, deviceTSSShare, deviceTSSIndex });
      const newShare = await tb1.generateNewShare();
      const reconstructedKey = await tb1.reconstructKey();
      await tb1.syncLocalMetadataTransitions();
      if (tb1.privKey.cmp(reconstructedKey.privKey) !== 0) {
        fail("key should be able to be reconstructed");
      }

      const tb2 = new ThresholdKey({ serviceProvider: sp, storageLayer, manualSync: mode });
      await tb2.initialize({ useTSS: true, factorPub });
      await tb2.inputShareStoreSafe(newShare.newShareStores[newShare.newShareIndex.toString("hex")]);
      await tb2.reconstructKey();
      const { tssShare: retrievedTSS, tssIndex: retrievedTSSIndex } = await tb2.getTSSShare(factorKey);
      const tssCommits = tb2.getTSSCommits();
      const tssPrivKey = getLagrangeCoeffs([1, retrievedTSSIndex], 1)
        .mul(serverDKGPrivKeys[0])
        .add(getLagrangeCoeffs([1, retrievedTSSIndex], retrievedTSSIndex).mul(retrievedTSS))
        .umod(ecCurve.n);

      const tssPubKey = getPubKeyPoint(tssPrivKey);
      strictEqual(tssPubKey.x.toString(16, 64), tssCommits[0].x.toString(16, 64));
      strictEqual(tssPubKey.y.toString(16, 64), tssCommits[0].y.toString(16, 64));

      // // test tss refresh

      const factorKey2 = new BN(generatePrivate());
      const factorPub2 = getPubKeyPoint(factorKey2);

      const factorPubs = [factorPub, factorPub2];
      const { serverEndpoints, serverPubKeys } = await sp.getRSSNodeDetails();
      await tb2._refreshTSSShares(true, retrievedTSS, retrievedTSSIndex, factorPubs, [2, 3], testId, {
        serverThreshold: 3,
        selectedServers: [1, 2, 3],
        serverEndpoints,
        serverPubKeys,
        authSignatures: signatures,
      });

      {
        const { tssShare: newTSS2, tssIndex } = await tb2.getTSSShare(factorKey);
        const newTSSPrivKey = getLagrangeCoeffs([1, 2], 1)
          .mul(new BN(serverDKGPrivKeys[1], "hex"))
          .add(getLagrangeCoeffs([1, 2], 2).mul(newTSS2))
          .umod(ecCurve.n);
        strictEqual(tssPrivKey.toString(16, 64), newTSSPrivKey.toString(16, 64));
        // eslint-disable-next-line no-console
        console.log("newTSS2", newTSS2.toString("hex"), tssIndex);
      }

      {
        const { tssShare: newTSS2, tssIndex } = await tb2.getTSSShare(factorKey2);
        const newTSSPrivKey = getLagrangeCoeffs([1, 3], 1)
          .mul(new BN(serverDKGPrivKeys[1], "hex"))
          .add(getLagrangeCoeffs([1, 3], 3).mul(newTSS2))
          .umod(ecCurve.n);
        strictEqual(tssPrivKey.toString(16, 64), newTSSPrivKey.toString(16, 64));
        // eslint-disable-next-line no-console
        console.log("newTSS2", newTSS2.toString("hex"), tssIndex);
      }
    });
    it("#should be able to reconstruct tssShare from factor key (tss2) when initializing a key with useTSS true", async function () {
      const sp = customSP;
      if (!sp.useTSS) this.skip();

      const deviceTSSShare = new BN(generatePrivate());
      const deviceTSSIndex = 3;

      sp.verifierName = "torus-test-health";
      sp.verifierId = "test@example.com";
      const { postboxkey } = await fetchPostboxKeyAndSigs({
        serviceProvider: sp,
        verifierName: sp.verifierName,
        verifierId: sp.verifierId,
      });
      sp.postboxKey = postboxkey;

      const storageLayer = initStorageLayer({ hostUrl: metadataURL });
      const tb1 = new ThresholdKey({ serviceProvider: sp, storageLayer, manualSync: mode });

      // factor key needs to passed from outside of tKey
      const factorKey = new BN(generatePrivate());
      const factorPub = getPubKeyPoint(factorKey);

      await tb1.initialize({ useTSS: true, factorPub, deviceTSSShare, deviceTSSIndex });
      const reconstructedKey = await tb1.reconstructKey();
      await tb1.syncLocalMetadataTransitions();
      if (tb1.privKey.cmp(reconstructedKey.privKey) !== 0) {
        fail("key should be able to be reconstructed");
      }
      const { tssShare: tss2 } = await tb1.getTSSShare(factorKey);

      const tssCommits = tb1.getTSSCommits();
      const tss2Pub = ecCurve.g.mul(tss2);
      const tssCommitA0 = ecCurve.keyFromPublic({ x: tssCommits[0].x.toString(16, 64), y: tssCommits[0].y.toString(16, 64) }).getPublic();
      const tssCommitA1 = ecCurve.keyFromPublic({ x: tssCommits[1].x.toString(16, 64), y: tssCommits[1].y.toString(16, 64) }).getPublic();
      const _tss2Pub =
        deviceTSSIndex === 2 ? tssCommitA0.add(tssCommitA1).add(tssCommitA1) : tssCommitA0.add(tssCommitA1).add(tssCommitA1).add(tssCommitA1);
      strictEqual(tss2Pub.x.toString(16, 64), _tss2Pub.x.toString(16, 64));
      strictEqual(tss2Pub.y.toString(16, 64), _tss2Pub.y.toString(16, 64));
    });
    it("#should be able to reconstruct tss key from factor key (tss2) when initializing a key with useTSS true", async function () {
      const sp = customSP;

      if (!sp.useTSS) this.skip();

      sp.verifierName = "torus-test-health";
      sp.verifierId = "test18@example.com";
      const { serverDKGPrivKeys } = await assignTssDkgKeys({
        serviceProvider: sp,
        verifierName: sp.verifierName,
        verifierId: sp.verifierId,
        maxTSSNonceToSimulate: 2,
      });

      const tss1 = new BN(serverDKGPrivKeys[0], "hex");
      const deviceTSSShare = new BN(generatePrivate());
      const deviceTSSIndex = 2;
      const { postboxkey } = await fetchPostboxKeyAndSigs({
        serviceProvider: sp,
        verifierName: sp.verifierName,
        verifierId: sp.verifierId,
      });
      sp.postboxKey = postboxkey;
      const storageLayer = initStorageLayer({ hostUrl: metadataURL });
      const tb1 = new ThresholdKey({ serviceProvider: sp, storageLayer, manualSync: mode });

      // factor key needs to passed from outside of tKey
      const factorKey = new BN(generatePrivate());
      const factorPub = getPubKeyPoint(factorKey);

      await tb1.initialize({ useTSS: true, factorPub, deviceTSSShare, deviceTSSIndex });
      const reconstructedKey = await tb1.reconstructKey();
      await tb1.syncLocalMetadataTransitions();
      if (tb1.privKey.cmp(reconstructedKey.privKey) !== 0) {
        fail("key should be able to be reconstructed");
      }

      const { tssShare: tss2 } = await tb1.getTSSShare(factorKey);
      const tssCommits = tb1.getTSSCommits();

      const tssPrivKey = getLagrangeCoeffs([1, deviceTSSIndex], 1)
        .mul(tss1)
        .add(getLagrangeCoeffs([1, deviceTSSIndex], deviceTSSIndex).mul(tss2))
        .umod(ecCurve.n);

      const tssPubKey = getPubKeyPoint(tssPrivKey);
      strictEqual(tssPubKey.x.toString(16, 64), tssCommits[0].x.toString(16, 64));
      strictEqual(tssPubKey.y.toString(16, 64), tssCommits[0].y.toString(16, 64));
    });

    it(`#should be able to import a tss key, manualSync=${mode}`, async function () {
      const sp = customSP;

      if (!sp.useTSS) this.skip();
      // skip if not mock for now as we need to set key on server to test
      if (!isMocked) this.skip();
      const deviceTSSShare = new BN(generatePrivate());
      const deviceTSSIndex = 3;

      sp.verifierName = "torus-test-health";
      sp.verifierId = "importeduser@example.com";
      const { signatures, postboxkey } = await fetchPostboxKeyAndSigs({
        serviceProvider: sp,
        verifierName: sp.verifierName,
        verifierId: sp.verifierId,
      });
      sp.postboxKey = postboxkey;
      const { serverDKGPrivKeys } = await assignTssDkgKeys({
        serviceProvider: sp,
        verifierName: sp.verifierName,
        verifierId: sp.verifierId,
        maxTSSNonceToSimulate: 1,
      });

      const tb = new ThresholdKey({ serviceProvider: sp, storageLayer, manualSync: mode });

      // factor key needs to passed from outside of tKey
      const factorKey = new BN(generatePrivate());
      const factorPub = getPubKeyPoint(factorKey);
      // 2/2
      await tb.initialize({ useTSS: true, factorPub, deviceTSSShare, deviceTSSIndex });
      const newShare = await tb.generateNewShare();

      const reconstructedKey = await tb.reconstructKey();
      await tb.syncLocalMetadataTransitions();

      if (tb.privKey.cmp(reconstructedKey.privKey) !== 0) {
        fail("key should be able to be reconstructed");
      }
      const { tssShare: retrievedTSS, tssIndex: retrievedTSSIndex } = await tb.getTSSShare(factorKey);
      const tssCommits = tb.getTSSCommits();
      const tssPrivKey = getLagrangeCoeffs([1, retrievedTSSIndex], 1)
        .mul(serverDKGPrivKeys[0])
        .add(getLagrangeCoeffs([1, retrievedTSSIndex], retrievedTSSIndex).mul(retrievedTSS))
        .umod(ecCurve.n);
      const tssPubKey = getPubKeyPoint(tssPrivKey);

      strictEqual(tssPubKey.x.toString(16, 64), tssCommits[0].x.toString(16, 64));
      strictEqual(tssPubKey.y.toString(16, 64), tssCommits[0].y.toString(16, 64));

      const { serverDKGPrivKeys: serverDKGPrivKeys1 } = await assignTssDkgKeys({
        tssTag: "imported",
        serviceProvider: sp,
        verifierName: sp.verifierName,
        verifierId: sp.verifierId,
        maxTSSNonceToSimulate: 1,
      });
      // import key
      const importedKey = new BN(generatePrivate());
      await tb.importTssKey(
        { tag: "imported", importKey: importedKey, factorPub, newTSSIndex: 2 },
        {
          authSignatures: signatures,
        }
      );
      // tag is switched to imported
      await tb.syncLocalMetadataTransitions();
      // for imported key
      const { tssShare: retrievedTSS1, tssIndex: retrievedTSSIndex1 } = await tb.getTSSShare(factorKey);

      const tssCommits1 = tb.getTSSCommits();
      const tssPrivKey1 = getLagrangeCoeffs([1, retrievedTSSIndex1], 1)
        .mul(serverDKGPrivKeys1[0])
        .add(getLagrangeCoeffs([1, retrievedTSSIndex1], retrievedTSSIndex1).mul(retrievedTSS1))
        .umod(ecCurve.n);
      const tssPubKey1 = getPubKeyPoint(tssPrivKey1);

      strictEqual(tssPubKey1.x.toString(16, 64), tssCommits1[0].x.toString(16, 64));
      strictEqual(tssPubKey1.y.toString(16, 64), tssCommits1[0].y.toString(16, 64));
      strictEqual(tssPrivKey1.toString("hex"), importedKey.toString("hex"));

      const tb2 = new ThresholdKey({ serviceProvider: sp, storageLayer, manualSync: mode });

      await tb2.initialize({ useTSS: true, factorPub });
      tb2.inputShareStore(newShare.newShareStores[newShare.newShareIndex.toString("hex")]);
      const reconstructedKey2 = await tb2.reconstructKey();
      await tb2.syncLocalMetadataTransitions();

      if (tb2.privKey.cmp(reconstructedKey2.privKey) !== 0) {
        fail("key should be able to be reconstructed");
      }
      const tssCommits2 = tb2.getTSSCommits();
      strictEqual(tssPubKey.x.toString(16, 64), tssCommits2[0].x.toString(16, 64));
      strictEqual(tssPubKey.y.toString(16, 64), tssCommits2[0].y.toString(16, 64));

      // switch to imported account
      tb2.tssTag = "imported";
      const { tssShare: retrievedTSSImported, tssIndex: retrievedTSSIndexImported } = await tb2.getTSSShare(factorKey);

      const tssCommitsImported = tb2.getTSSCommits();

      const tssPrivKeyImported = getLagrangeCoeffs([1, retrievedTSSIndexImported], 1)
        .mul(serverDKGPrivKeys1[0])
        .add(getLagrangeCoeffs([1, retrievedTSSIndexImported], retrievedTSSIndexImported).mul(retrievedTSSImported))
        .umod(ecCurve.n);

      const tssPubKeyImported = getPubKeyPoint(tssPrivKeyImported);

      strictEqual(tssPubKeyImported.x.toString(16, 64), tssCommitsImported[0].x.toString(16, 64));
      strictEqual(tssPubKeyImported.y.toString(16, 64), tssCommitsImported[0].y.toString(16, 64));
      strictEqual(tssPrivKeyImported.toString("hex"), importedKey.toString("hex"));
    });

    it(`#should be able to unsafe export final tss key, manualSync=${mode}`, async function () {
      const sp = customSP;

      if (!sp.useTSS) this.skip();
      // skip if not mock for now as we need to set key on server to test
      if (!isMocked) this.skip();

      const deviceTSSShare = new BN(generatePrivate());
      const deviceTSSIndex = 3;

      sp.verifierName = "torus-test-health";
      sp.verifierId = "exportUser@example.com";
      const { signatures, postboxkey } = await fetchPostboxKeyAndSigs({
        serviceProvider: sp,
        verifierName: sp.verifierName,
        verifierId: sp.verifierId,
      });
      sp.postboxKey = postboxkey;
      const { serverDKGPrivKeys } = await assignTssDkgKeys({
        serviceProvider: sp,
        verifierName: sp.verifierName,
        verifierId: sp.verifierId,
        maxTSSNonceToSimulate: 1,
      });

      const tb = new ThresholdKey({ serviceProvider: sp, storageLayer, manualSync: mode });

      // factor key needs to passed from outside of tKey
      const factorKey = new BN(generatePrivate());
      const factorPub = getPubKeyPoint(factorKey);
      // 2/2
      await tb.initialize({ useTSS: true, factorPub, deviceTSSShare, deviceTSSIndex });
      const newShare = await tb.generateNewShare();

      const reconstructedKey = await tb.reconstructKey();
      await tb.syncLocalMetadataTransitions();

      if (tb.privKey.cmp(reconstructedKey.privKey) !== 0) {
        fail("key should be able to be reconstructed");
      }
      const { tssShare: retrievedTSS, tssIndex: retrievedTSSIndex } = await tb.getTSSShare(factorKey);
      const tssCommits = tb.getTSSCommits();
      const tssPrivKey = getLagrangeCoeffs([1, retrievedTSSIndex], 1)
        .mul(serverDKGPrivKeys[0])
        .add(getLagrangeCoeffs([1, retrievedTSSIndex], retrievedTSSIndex).mul(retrievedTSS))
        .umod(ecCurve.n);
      const tssPubKey = getPubKeyPoint(tssPrivKey);

      strictEqual(tssPubKey.x.toString(16, 64), tssCommits[0].x.toString(16, 64));
      strictEqual(tssPubKey.y.toString(16, 64), tssCommits[0].y.toString(16, 64));

      const { serverDKGPrivKeys: serverDKGPrivKeys1 } = await assignTssDkgKeys({
        tssTag: "imported",
        serviceProvider: sp,
        verifierName: sp.verifierName,
        verifierId: sp.verifierId,
        maxTSSNonceToSimulate: 1,
      });
      // import key
      const importedKey = new BN(generatePrivate());
      const importedIndex = 2;
      await tb.importTssKey(
        { tag: "imported", importKey: importedKey, factorPub, newTSSIndex: importedIndex },
        {
          authSignatures: signatures,
        }
      );
      // tag is switched to imported
      await tb.syncLocalMetadataTransitions();
      // for imported key
      {
        const finalPubKey = tb.getTSSCommits()[0];

        const finalTssKey = await tb._UNSAFE_exportTssKey({
          factorKey,
          selectedServers: [1, 2, 3],
          authSignatures: signatures,
        });
        const tssPubKeyImported = getPubKeyPoint(finalTssKey);

        strictEqual(finalTssKey.toString("hex"), importedKey.toString("hex"));
        strictEqual(tssPubKeyImported.x.toString(16, 64), finalPubKey.x.toString(16, 64));
        strictEqual(tssPubKeyImported.y.toString(16, 64), finalPubKey.y.toString(16, 64));
      }
      {
        tb.tssTag = "default";

        const finalPubKey = tb.getTSSCommits()[0];

        const finalTssKey = await tb._UNSAFE_exportTssKey({
          factorKey,
          selectedServers: [1, 2, 3],
          authSignatures: signatures,
        });
        const tssPubKeyImported = getPubKeyPoint(finalTssKey);

        strictEqual(tssPubKeyImported.x.toString(16, 64), finalPubKey.x.toString(16, 64));
        strictEqual(tssPubKeyImported.y.toString(16, 64), finalPubKey.y.toString(16, 64));
      }

      const tb2 = new ThresholdKey({ serviceProvider: sp, storageLayer, manualSync: mode });

      await tb2.initialize({ useTSS: true, factorPub });
      tb2.inputShareStore(newShare.newShareStores[newShare.newShareIndex.toString("hex")]);
      const reconstructedKey2 = await tb2.reconstructKey();
      await tb2.syncLocalMetadataTransitions();
      {
        tb2.tssTag = "imported";
        const finalPubKey = tb2.getTSSCommits()[0];

        const finalTssKey = await tb2._UNSAFE_exportTssKey({
          factorKey,
          selectedServers: [1, 2, 3],
          authSignatures: signatures,
        });
        const tssPubKeyImported = getPubKeyPoint(finalTssKey);

        strictEqual(finalTssKey.toString("hex"), importedKey.toString("hex"));
        strictEqual(tssPubKeyImported.x.toString(16, 64), finalPubKey.x.toString(16, 64));
        strictEqual(tssPubKeyImported.y.toString(16, 64), finalPubKey.y.toString(16, 64));
      }
      {
        tb2.tssTag = "default";

        const finalPubKey = tb2.getTSSCommits()[0];

        const finalTssKey = await tb2._UNSAFE_exportTssKey({
          factorKey,
          selectedServers: [1, 2, 3],
          authSignatures: signatures,
        });
        const tssPubKeyImported = getPubKeyPoint(finalTssKey);

        strictEqual(tssPubKeyImported.x.toString(16, 64), finalPubKey.x.toString(16, 64));
        strictEqual(tssPubKeyImported.y.toString(16, 64), finalPubKey.y.toString(16, 64));
      }
    });

    it("#should be able to serialize and deserialize with tss even with rss", async function () {
      const sp = customSP;
      if (!sp.useTSS) this.skip();

      const deviceTSSShare = new BN(generatePrivate());
      const deviceTSSIndex = 3;

      sp.verifierName = "torus-test-health";
      sp.verifierId = "test18@example.com";
      const { signatures, postboxkey } = await fetchPostboxKeyAndSigs({
        serviceProvider: sp,
        verifierName: sp.verifierName,
        verifierId: sp.verifierId,
      });

      const testId = sp.getVerifierNameVerifierId();

      sp.postboxKey = postboxkey;
      const { serverDKGPrivKeys } = await assignTssDkgKeys({
        serviceProvider: sp,
        verifierName: sp.verifierName,
        verifierId: sp.verifierId,
        maxTSSNonceToSimulate: 2,
      });
      const storageLayer = initStorageLayer({ hostUrl: metadataURL });
      const tb1 = new ThresholdKey({ serviceProvider: sp, storageLayer, manualSync: mode });

      // factor key needs to passed from outside of tKey
      const factorKey = new BN(generatePrivate());
      const factorPub = getPubKeyPoint(factorKey);

      await tb1.initialize({ useTSS: true, factorPub, deviceTSSShare, deviceTSSIndex });
      const reconstructedKey = await tb1.reconstructKey();
      await tb1.syncLocalMetadataTransitions();
      if (tb1.privKey.cmp(reconstructedKey.privKey) !== 0) {
        fail("key should be able to be reconstructed");
      }

      const { tssShare: retrievedTSS, tssIndex: retrievedTSSIndex } = await tb1.getTSSShare(factorKey);
      const tssCommits = tb1.getTSSCommits();

      const tssPrivKey = getLagrangeCoeffs([1, retrievedTSSIndex], 1)
        .mul(serverDKGPrivKeys[0])
        .add(getLagrangeCoeffs([1, retrievedTSSIndex], retrievedTSSIndex).mul(retrievedTSS))
        .umod(ecCurve.n);

      const tssPubKey = getPubKeyPoint(tssPrivKey);
      strictEqual(tssPubKey.x.toString(16, 64), tssCommits[0].x.toString(16, 64));
      strictEqual(tssPubKey.y.toString(16, 64), tssCommits[0].y.toString(16, 64));

      // test tss refresh

      const factorKey2 = new BN(generatePrivate());
      const factorPub2 = getPubKeyPoint(factorKey2);

      const factorPubs = [factorPub, factorPub2];
      const { serverEndpoints, serverPubKeys } = await sp.getRSSNodeDetails();

      await tb1._refreshTSSShares(true, retrievedTSS, retrievedTSSIndex, factorPubs, [2, 3], testId, {
        serverThreshold: 3,
        selectedServers: [1, 2, 3],
        serverEndpoints,
        serverPubKeys,
      });

      {
        const { tssShare: newTSS2 } = await tb1.getTSSShare(factorKey);
        const newTSSPrivKey = getLagrangeCoeffs([1, 2], 1)
          .mul(new BN(serverDKGPrivKeys[1], "hex"))
          .add(getLagrangeCoeffs([1, 2], 2).mul(newTSS2))
          .umod(ecCurve.n);
        strictEqual(tssPrivKey.toString(16, 64), newTSSPrivKey.toString(16, 64));
      }

      {
        const { tssShare: newTSS2 } = await tb1.getTSSShare(factorKey2);
        const newTSSPrivKey = getLagrangeCoeffs([1, 3], 1)
          .mul(new BN(serverDKGPrivKeys[1], "hex"))
          .add(getLagrangeCoeffs([1, 3], 3).mul(newTSS2))
          .umod(ecCurve.n);
        strictEqual(tssPrivKey.toString(16, 64), newTSSPrivKey.toString(16, 64));
      }

      const serialized = stringify(tb1);

      const deserialized = await ThresholdKey.fromJSON(JSON.parse(serialized), { serviceProvider: sp, storageLayer, manualSync: mode });
      const serialized2 = stringify(deserialized);

      strictEqual(serialized, serialized2);

      const tb2 = await ThresholdKey.fromJSON(JSON.parse(serialized2), { serviceProvider: sp, storageLayer, manualSync: mode });
      {
        const { tssShare: newTSS2 } = await tb2.getTSSShare(factorKey);
        const newTSSPrivKey = getLagrangeCoeffs([1, 2], 1)
          .mul(new BN(serverDKGPrivKeys[1], "hex"))
          .add(getLagrangeCoeffs([1, 2], 2).mul(newTSS2))
          .umod(ecCurve.n);
        strictEqual(tssPrivKey.toString(16, 64), newTSSPrivKey.toString(16, 64));
      }

      {
        const { tssShare: newTSS2 } = await tb2.getTSSShare(factorKey2);
        const newTSSPrivKey = getLagrangeCoeffs([1, 3], 1)
          .mul(new BN(serverDKGPrivKeys[1], "hex"))
          .add(getLagrangeCoeffs([1, 3], 3).mul(newTSS2))
          .umod(ecCurve.n);
        strictEqual(tssPrivKey.toString(16, 64), newTSSPrivKey.toString(16, 64));
      }
    });
    describe("with tss, tkey share deletion", function () {
      let deletedShareIndex;
      let shareStoreAfterDelete;
      let tb;
      let tbTssInitResp;
      let oldFactorKey;
      let newFactorKey;
      before(`#should be able to generate and delete a share, manualSync=${mode}`, async function () {
        const sp = customSP;

        if (!sp.useTSS) this.skip();
        const deviceTSSShare = new BN(generatePrivate());
        const deviceTSSIndex = 3;

        sp.verifierName = "torus-test-health";
        sp.verifierId = "test192@example.com";
        const { signatures, postboxkey } = await fetchPostboxKeyAndSigs({
          serviceProvider: sp,
          verifierName: sp.verifierName,
          verifierId: sp.verifierId,
        });
        sp.postboxKey = postboxkey;
        const { serverDKGPrivKeys } = await assignTssDkgKeys({
          serviceProvider: sp,
          verifierName: sp.verifierName,
          verifierId: sp.verifierId,
          maxTSSNonceToSimulate: 4,
        });

        // tb = new ThresholdKey({ serviceProvider: sp, storageLayer: customSL, manualSync: mode });
        // tbInitResp = await tb._initializeNewKey({ initializeModules: true });
        // oldFactorKey = new BN(generatePrivate());
        // const oldFactorPub = getPubKeyPoint(oldFactorKey);
        // tbTssInitResp = await tb._initializeNewTSSKey("default", deviceTSSShare, oldFactorPub, deviceTSSIndex);
        // const { factorEncs, factorPubs, tssPolyCommits } = tbTssInitResp;
        // tb.metadata.addTSSData({ tssTag: tb.tssTag, tssNonce: 0, tssPolyCommits, factorPubs, factorEncs });
        // // const { factorEncs, factorPubs, tssPolyCommits } = tbTssInitResp;

        tb = new ThresholdKey({ serviceProvider: sp, storageLayer, manualSync: mode });

        // factor key needs to passed from outside of tKey
        const factorKey = new BN(generatePrivate());
        const factorPub = getPubKeyPoint(factorKey);
        await tb.initialize({ useTSS: true, factorPub, deviceTSSShare, deviceTSSIndex });
        newFactorKey = new BN(generatePrivate());

        const newFactorPub = getPubKeyPoint(newFactorKey);
        const newShare = await tb.generateNewShare(true, {
          inputTSSShare: deviceTSSShare,
          inputTSSIndex: deviceTSSIndex,
          newFactorPub,
          newTSSIndex: 2,
          authSignatures: signatures,
        });
        const reconstructedKey = await tb.reconstructKey();
        await tb.syncLocalMetadataTransitions();

        if (tb.privKey.cmp(reconstructedKey.privKey) !== 0) {
          fail("key should be able to be reconstructed");
        }
        const { tssShare: retrievedTSS, tssIndex: retrievedTSSIndex } = await tb.getTSSShare(factorKey);
        const tssCommits = tb.getTSSCommits();
        const tssPrivKey = getLagrangeCoeffs([1, retrievedTSSIndex], 1)
          .mul(serverDKGPrivKeys[1])
          .add(getLagrangeCoeffs([1, retrievedTSSIndex], retrievedTSSIndex).mul(retrievedTSS))
          .umod(ecCurve.n);
        const tssPubKey = getPubKeyPoint(tssPrivKey);

        strictEqual(tssPubKey.x.toString(16, 64), tssCommits[0].x.toString(16, 64));
        strictEqual(tssPubKey.y.toString(16, 64), tssCommits[0].y.toString(16, 64));
        const updatedShareStore = await tb.deleteShare(newShare.newShareIndex, true, {
          inputTSSIndex: retrievedTSSIndex,
          inputTSSShare: retrievedTSS,
          authSignatures: signatures,
          factorPub,
        });

        deletedShareIndex = newShare.newShareIndex;
        shareStoreAfterDelete = updatedShareStore.newShareStores;

        await tb.syncLocalMetadataTransitions();
      });

      it(`#should be not be able to lookup delete share, manualSync=${mode}`, async function () {
        if (!customSP.useTSS) this.skip();
        const newKeys = Object.keys(shareStoreAfterDelete);
        if (newKeys.find((el) => el === deletedShareIndex.toString("hex"))) {
          fail("Unable to delete share index");
        }
        rejects(async () => {
          await tb.getTSSShare(oldFactorKey);
        });
        await tb.getTSSShare(newFactorKey);
      });
      // it(`#should be able to delete a user and reset tss nonce, manualSync=${mode}`, async function () {
      //   if (!customSP.useTSS) this.skip();
      //   // create 2/4
      //   await tb._initializeNewKey({ initializeModules: true });
      //   await tb.generateNewShare();
      //   const shareStoresAtEpoch2 = tb.getAllShareStoresForLatestPolynomial();

      //   await tb.generateNewShare();
      //   await tb.syncLocalMetadataTransitions();
      //   const sharesStoresAtEpoch3 = tb.getAllShareStoresForLatestPolynomial();
      //   await tb.CRITICAL_deleteTkey();

      //   const spData = await customSL.getMetadata({ serviceProvider: customSP });
      //   const data2 = await Promise.allSettled(shareStoresAtEpoch2.map((x) => tb.catchupToLatestShare({ shareStore: x })));
      //   const data3 = await Promise.all(sharesStoresAtEpoch3.map((x) => customSL.getMetadata({ privKey: x.share.share })));

      //   deepStrictEqual(spData.message, KEY_NOT_FOUND);

      //   data2.forEach((x) => {
      //     deepStrictEqual(x.status, "rejected");
      //     deepStrictEqual(x.reason.code, 1308);
      //   });

      //   data3.forEach((x) => {
      //     deepStrictEqual(x.message, SHARE_DELETED);
      //   });

      //   // TODO: check that TSS nonce is reset
      // });
      it(`#should be able to reinitialize after wipe, manualSync=${mode}`, async function () {
        if (!customSP.useTSS) this.skip();
        // create 2/4
        const resp1 = await tb._initializeNewKey({ initializeModules: true });
        await tb.generateNewShare();
        if (mode) {
          await tb.syncLocalMetadataTransitions();
        }
        await tb.CRITICAL_deleteTkey();

        const tb2 = new ThresholdKey({ serviceProvider: customSP, storageLayer: customSL, manualSync: mode });
        await tb2.initialize();
        await tb2.generateNewShare();
        if (mode) {
          await tb2.syncLocalMetadataTransitions();
        }

        const data3 = await customSL.getMetadata({ serviceProvider: customSP });
        notEqual(data3.message, KEY_NOT_FOUND);
        deepStrictEqual(tb2.metadata.nonce, 1);

        const reconstructedKey = await tb2.reconstructKey();
        if (resp1.privKey.cmp(reconstructedKey.privKey) === 0) {
          fail("key should be different");
        }
        // TODO: check that TSS is reset and still able to use TSS methods
      });
    });
    describe("with tss, tkey serialization/deserialization", function () {
      let tb;
      beforeEach("Setup ThresholdKey", async function () {
        if (!customSP.useTSS) this.skip();
        tb = new ThresholdKey({ serviceProvider: customSP, storageLayer: customSL, manualSync: mode });
      });
      it(`#should serialize and deserialize correctly without tkeyArgs, manualSync=${mode}`, async function () {
        if (!customSP.useTSS) this.skip();
        const sp = customSP;
        let userInput = new BN(keccak256("user answer blublu").slice(2), "hex");
        userInput = userInput.umod(ecCurve.curve.n);
        const resp1 = await tb._initializeNewKey({ userInput, initializeModules: true });

        sp.verifierName = "torus-test-health";
        sp.verifierId = "test18@example.com";
        const { postboxkey } = await fetchPostboxKeyAndSigs({
          serviceProvider: sp,
          verifierName: sp.verifierName,
          verifierId: sp.verifierId,
        });
        sp.postboxKey = postboxkey;
        const { serverDKGPrivKeys } = await assignTssDkgKeys({
          serviceProvider: sp,
          verifierName: sp.verifierName,
          verifierId: sp.verifierId,
          maxTSSNonceToSimulate: 2,
        });
        const deviceTSSShare = new BN(generatePrivate());
        const deviceTSSIndex = 2;
        const factorKey = new BN(generatePrivate());
        const factorPub = getPubKeyPoint(factorKey);
        const { factorEncs, factorPubs, tssPolyCommits } = await tb._initializeNewTSSKey("default", deviceTSSShare, factorPub, deviceTSSIndex);
        tb.metadata.addTSSData({ tssTag: tb.tssTag, tssNonce: 0, tssPolyCommits, factorPubs, factorEncs });
        const { tssShare, tssIndex } = await tb.getTSSShare(factorKey);

        const tssPrivKey = getLagrangeCoeffs([1, tssIndex], 1)
          .mul(serverDKGPrivKeys[0])
          .add(getLagrangeCoeffs([1, tssIndex], tssIndex).mul(tssShare))
          .umod(ecCurve.n);

        const newFactorKey = new BN(generatePrivate());
        const newFactorPub = getPubKeyPoint(newFactorKey);

        await tb.generateNewShare(true, {
          inputTSSShare: tssShare,
          inputTSSIndex: tssIndex,
          newFactorPub,
          newTSSIndex: 3,
        });
        await tb.syncLocalMetadataTransitions();

        const stringified = JSON.stringify(tb);
        const tb3 = await ThresholdKey.fromJSON(JSON.parse(stringified));
        const finalKey = await tb3.reconstructKey();
        strictEqual(finalKey.privKey.toString("hex"), resp1.privKey.toString("hex"), "Incorrect serialization");

        const { tssShare: tssShare2, tssIndex: tssIndex2 } = await tb3.getTSSShare(newFactorKey);
        const tssPrivKey2 = getLagrangeCoeffs([1, tssIndex2], 1)
          .mul(serverDKGPrivKeys[1])
          .add(getLagrangeCoeffs([1, tssIndex2], tssIndex2).mul(tssShare2))
          .umod(ecCurve.n);
        strictEqual(tssPrivKey.toString("hex"), tssPrivKey2.toString("hex"), "Incorrect tss key");
      });
      it(`#should serialize and deserialize correctly with tkeyArgs, manualSync=${mode}`, async function () {
        if (!customSP.useTSS) this.skip();
        let userInput = new BN(keccak256("user answer blublu").slice(2), "hex");
        userInput = userInput.umod(ecCurve.curve.n);
        const resp1 = await tb._initializeNewKey({ userInput, initializeModules: true });

        const sp = customSP;
        sp.verifierName = "torus-test-health";
        sp.verifierId = "test18@example.com";
        const { postboxkey } = await fetchPostboxKeyAndSigs({
          serviceProvider: sp,
          verifierName: sp.verifierName,
          verifierId: sp.verifierId,
        });
        sp.postboxKey = postboxkey;
        const { serverDKGPrivKeys } = await assignTssDkgKeys({
          serviceProvider: sp,
          verifierName: sp.verifierName,
          verifierId: sp.verifierId,
          maxTSSNonceToSimulate: 2,
        });
        const deviceTSSShare = new BN(generatePrivate());
        const deviceTSSIndex = 2;
        const factorKey = new BN(generatePrivate());
        const factorPub = getPubKeyPoint(factorKey);
        const { factorEncs, factorPubs, tssPolyCommits } = await tb._initializeNewTSSKey("default", deviceTSSShare, factorPub, deviceTSSIndex);
        tb.metadata.addTSSData({ tssTag: tb.tssTag, tssNonce: 0, tssPolyCommits, factorPubs, factorEncs });
        const { tssShare, tssIndex } = await tb.getTSSShare(factorKey);
        const tssPrivKey = getLagrangeCoeffs([1, tssIndex], 1)
          .mul(serverDKGPrivKeys[0])
          .add(getLagrangeCoeffs([1, tssIndex], tssIndex).mul(tssShare))
          .umod(ecCurve.n);

        const newFactorKey = new BN(generatePrivate());
        const newFactorPub = getPubKeyPoint(newFactorKey);

        await tb.generateNewShare(true, {
          inputTSSShare: tssShare,
          inputTSSIndex: tssIndex,
          newFactorPub,
          newTSSIndex: 3,
        });

        await tb.syncLocalMetadataTransitions();

        const stringified = JSON.stringify(tb);
        const tb3 = await ThresholdKey.fromJSON(JSON.parse(stringified), { serviceProvider: customSP, storageLayer: customSL });
        const finalKey = await tb3.reconstructKey();
        strictEqual(finalKey.privKey.toString("hex"), resp1.privKey.toString("hex"), "Incorrect serialization");

        const { tssShare: tssShare2, tssIndex: tssIndex2 } = await tb3.getTSSShare(newFactorKey);
        const tssPrivKey2 = getLagrangeCoeffs([1, tssIndex2], 1)
          .mul(serverDKGPrivKeys[1])
          .add(getLagrangeCoeffs([1, tssIndex2], tssIndex2).mul(tssShare2))
          .umod(ecCurve.n);
        strictEqual(tssPrivKey.toString("hex"), tssPrivKey2.toString("hex"), "Incorrect tss key");
      });
      // TODO: add test for initialize such that initialize throws if the remote metadata is already there
      it(`#should serialize and deserialize correctly, keeping localTransitions consistent before syncing NewKeyAssign, manualSync=${mode}`, async function () {
        if (!customSP.useTSS) this.skip();

        const sp = customSP;
        sp.verifierName = "torus-test-health";
        sp.verifierId = "test18@example.com";
        const { postboxkey } = await fetchPostboxKeyAndSigs({
          serviceProvider: sp,
          verifierName: sp.verifierName,
          verifierId: sp.verifierId,
        });
        sp.postboxKey = postboxkey;
        await assignTssDkgKeys({
          serviceProvider: sp,
          verifierName: sp.verifierName,
          verifierId: sp.verifierId,
          maxTSSNonceToSimulate: 2,
        });

        let userInput = new BN(keccak256("user answer blublu").slice(2), "hex");
        userInput = userInput.umod(ecCurve.curve.n);
        const resp1 = await tb._initializeNewKey({ userInput, initializeModules: true });

        // generate and delete
        const { newShareIndex: shareIndex1 } = await tb.generateNewShare();
        await tb.deleteShare(shareIndex1);

        const { newShareStores: shareStores, newShareIndex: shareIndex } = await tb.generateNewShare();

        const stringified = JSON.stringify(tb);
        const tb2 = await ThresholdKey.fromJSON(JSON.parse(stringified), { serviceProvider: sp, storageLayer: customSL });
        if (tb2.manualSync !== mode) {
          fail(`manualSync should be ${mode}`);
        }
        const finalKey = await tb2.reconstructKey();
        const shareToVerify = tb2.outputShareStore(shareIndex);
        // TODO: tb2.generateNewShare()
        strictEqual(shareStores[shareIndex.toString("hex")].share.share.toString("hex"), shareToVerify.share.share.toString("hex"));
        await tb2.syncLocalMetadataTransitions();
        strictEqual(finalKey.privKey.toString("hex"), resp1.privKey.toString("hex"), "Incorrect serialization");

        const reconstructedKey2 = await tb2.reconstructKey();
        if (resp1.privKey.cmp(reconstructedKey2.privKey) !== 0) {
          fail("key should be able to be reconstructed");
        }
      });
      it(`#should serialize and deserialize correctly keeping localTransitions afterNewKeyAssign, manualSync=${mode}`, async function () {
        if (!customSP.useTSS) this.skip();
        let userInput = new BN(keccak256("user answer blublu").slice(2), "hex");
        userInput = userInput.umod(ecCurve.curve.n);
        const resp1 = await tb._initializeNewKey({ userInput, initializeModules: true });
        // TODO: tss initialize
        await tb.syncLocalMetadataTransitions();
        const reconstructedKey = await tb.reconstructKey();
        // TODO: reconstruct tss key
        const { newShareStores: shareStores, newShareIndex: shareIndex } = await tb.generateNewShare();

        const stringified = JSON.stringify(tb);
        const tb2 = await ThresholdKey.fromJSON(JSON.parse(stringified), { serviceProvider: customSP, storageLayer: customSL });
        const finalKey = await tb2.reconstructKey();
        // TODO: reconstruct tss key
        const shareToVerify = tb2.outputShareStore(shareIndex);
        strictEqual(shareStores[shareIndex.toString("hex")].share.share.toString("hex"), shareToVerify.share.share.toString("hex"));
        await tb2.syncLocalMetadataTransitions();
        strictEqual(finalKey.privKey.toString("hex"), reconstructedKey.privKey.toString("hex"), "Incorrect serialization");
        // TODO: both tss keys should be the same

        const reconstructedKey2 = await tb2.reconstructKey();
        if (resp1.privKey.cmp(reconstructedKey2.privKey) !== 0) {
          fail("key should be able to be reconstructed");
        }
      });
      it(`#should not be able to updateSDK with newKeyAssign transitions unsynced, manualSync=${mode}`, async function () {
        await tb._initializeNewKey({ initializeModules: true });
        // TODO: initialize new tss key
        const stringified = JSON.stringify(tb);
        const tb2 = await ThresholdKey.fromJSON(JSON.parse(stringified), {});

        if (mode) {
          // Can't updateSDK, please do key assign.
          await rejects(async function () {
            await tb2.updateSDK(); // TODO: does this need params? update function to handle TSS in tb.initialize core.ts:1130
          }, Error);
        }
        // create new key because the state might have changed after updateSDK()
        const tb3 = await ThresholdKey.fromJSON(JSON.parse(stringified), {});
        await tb3.generateNewShare();
        await tb3.syncLocalMetadataTransitions();
        await tb3.updateSDK();
      });
    });
  });
  describe("tkey-mpc", function () {
    let tb;
    beforeEach("Setup ThresholdKey", async function () {
      tb = new ThresholdKey({ serviceProvider: customSP, storageLayer: customSL, manualSync: mode });
    });
    it("#should be able to initializeNewKey using initialize and reconstruct it", async function () {
      const sp = customSP;
      sp.postboxKey = new BN(getTempKey(), "hex");
      const storageLayer = initStorageLayer({ hostUrl: metadataURL });
      const tb2 = new ThresholdKey({ serviceProvider: sp, storageLayer, manualSync: mode });
      await tb2.initialize();
      const reconstructedKey = await tb2.reconstructKey();
      await tb2.syncLocalMetadataTransitions();
      if (tb2.privKey.cmp(reconstructedKey.privKey) !== 0) {
        fail("key should be able to be reconstructed");
      }
    });
    it(`#should be able to reconstruct key when initializing a key, manualSync=${mode}`, async function () {
      const resp1 = await tb._initializeNewKey({ initializeModules: true });
      await tb.syncLocalMetadataTransitions();

      const tb2 = new ThresholdKey({ serviceProvider: customSP, storageLayer: customSL, manualSync: mode });
      await tb2.initialize({ neverInitializeNewKey: true });
      await tb2.inputShareStoreSafe(resp1.deviceShare);
      const reconstructedKey = await tb2.reconstructKey();
      if (resp1.privKey.cmp(reconstructedKey.privKey) !== 0) {
        fail("key should be able to be reconstructed");
      }
    });
    it(`#should be able to reconstruct key when initializing with user input, manualSync=${mode}`, async function () {
      let determinedShare = new BN(keccak256(Buffer.from("user answer blublu")).slice(2), "hex");
      determinedShare = determinedShare.umod(ecCurve.curve.n);
      const resp1 = await tb._initializeNewKey({ determinedShare, initializeModules: true });
      await tb.syncLocalMetadataTransitions();

      const tb2 = new ThresholdKey({ serviceProvider: customSP, storageLayer: customSL, manualSync: mode });
      await tb2.initialize();
      await tb2.inputShareStoreSafe(resp1.userShare);
      const reconstructedKey = await tb2.reconstructKey();
      // compareBNArray(resp1.privKey, reconstructedKey, "key should be able to be reconstructed");
      if (resp1.privKey.cmp(reconstructedKey.privKey) !== 0) {
        fail("key should be able to be reconstructed");
      }
    });
    it(`#should be able to reconstruct key when initializing with service provider, manualSync=${mode}`, async function () {
      const importedKey = new BN(generatePrivate());
      const resp1 = await tb._initializeNewKey({ importedKey, initializeModules: true });
      await tb.syncLocalMetadataTransitions();

      const tb2 = new ThresholdKey({ serviceProvider: customSP, storageLayer: customSL, manualSync: mode });
      await tb2.initialize();
      await tb2.inputShareStoreSafe(resp1.deviceShare);
      const reconstructedKey = await tb2.reconstructKey();
      if (importedKey.cmp(reconstructedKey.privKey) !== 0) {
        fail("key should be able to be reconstructed");
      }
    });

    it(`#should be able to reconstruct key when initializing a with a share, manualSync=${mode}`, async function () {
      let userInput = new BN(keccak256(Buffer.from("user answer blublu")).slice(2), "hex");
      userInput = userInput.umod(ecCurve.curve.n);
      const resp1 = await tb._initializeNewKey({ userInput, initializeModules: true });
      await tb.syncLocalMetadataTransitions();

      const tb2 = new ThresholdKey({ serviceProvider: customSP, storageLayer: customSL, manualSync: mode });
      await tb2.initialize({ withShare: resp1.userShare });
      await tb2.inputShareStoreSafe(resp1.deviceShare);
      const reconstructedKey = await tb2.reconstructKey();
      if (resp1.privKey.cmp(reconstructedKey.privKey) !== 0) {
        fail("key should be able to be reconstructed");
      }
    });
    it(`#should be able to reconstruct key after refresh and initializing with a share, manualSync=${mode}`, async function () {
      let userInput = new BN(keccak256(Buffer.from("user answer blublu")).slice(2), "hex");
      userInput = userInput.umod(ecCurve.curve.n);
      const resp1 = await tb._initializeNewKey({ userInput, initializeModules: true });
      const newShares = await tb.generateNewShare();
      await tb.syncLocalMetadataTransitions();

      const tb2 = new ThresholdKey({ serviceProvider: customSP, storageLayer: customSL, manualSync: mode });
      await tb2.initialize({ withShare: resp1.userShare });
      await tb2.inputShareStoreSafe(newShares.newShareStores[newShares.newShareIndex.toString("hex")]);
      const reconstructedKey = await tb2.reconstructKey();
      // compareBNArray(resp1.privKey, reconstructedKey, "key should be able to be reconstructed");
      if (resp1.privKey.cmp(reconstructedKey.privKey) !== 0) {
        fail("key should be able to be reconstructed");
      }
    });
    it(`#should be able to reconstruct key after refresh and initializing with service provider, manualSync=${mode}`, async function () {
      let userInput = new BN(keccak256(Buffer.from("user answer blublu")).slice(2), "hex");
      userInput = userInput.umod(ecCurve.curve.n);
      const resp1 = await tb._initializeNewKey({ userInput, initializeModules: true });
      const newShares = await tb.generateNewShare();
      await tb.syncLocalMetadataTransitions();

      const tb2 = new ThresholdKey({ serviceProvider: customSP, storageLayer: customSL, manualSync: mode });
      await tb2.initialize();
      await tb2.inputShareStoreSafe(newShares.newShareStores[newShares.newShareIndex.toString("hex")]);
      const reconstructedKey = await tb2.reconstructKey();
      if (resp1.privKey.cmp(reconstructedKey.privKey) !== 0) {
        fail("key should be able to be reconstructed");
      }
    });
    it(`#should be able to reconstruct key, even with old metadata, manualSync=${mode}`, async function () {
      const resp1 = await tb._initializeNewKey({ initializeModules: true });
      await tb.syncLocalMetadataTransitions();

      const tb2 = new ThresholdKey({ serviceProvider: customSP, storageLayer: customSL, manualSync: mode });
      await tb2.initialize(); // initialize sdk with old metadata

      await tb.generateNewShare(); // generate new share to update metadata
      await tb.syncLocalMetadataTransitions();

<<<<<<< HEAD
      await tb2.inputShareStoreSafe(resp1.deviceShare);
=======
      await tb2.inputShareStoreSafe(resp1.deviceShare, true);
>>>>>>> d9567b59
      const reconstructedKey = await tb2.reconstructKey(); // reconstruct key with old metadata should work to poly
      if (resp1.privKey.cmp(reconstructedKey.privKey) !== 0) {
        fail("key should be able to be reconstructed");
      }
    });
    it(`#should be able to not create a new key if initialize is called with neverInitializeNewKey, manualSync=${mode}`, async function () {
      const newSP = getServiceProvider({ type: torusSP.serviceProviderName });
      const tb2 = new ThresholdKey({ serviceProvider: newSP, storageLayer: customSL });
      await rejects(async () => {
        await tb2.initialize({ neverInitializeNewKey: true });
      }, Error);
    });
    it(`#should be able to output unavailable share store, manualSync=${mode}`, async function () {
      const resp1 = await tb._initializeNewKey({ initializeModules: true });
      const { newShareStores, newShareIndex } = await tb.generateNewShare();
      await tb.syncLocalMetadataTransitions();

      const tb2 = new ThresholdKey({ serviceProvider: customSP, storageLayer: customSL, manualSync: mode });
      await tb2.initialize({ neverInitializeNewKey: true });
      await tb2.inputShareStoreSafe(resp1.deviceShare);
      const reconstructedKey = await tb2.reconstructKey();
      const shareStore = tb2.outputShareStore(newShareIndex);
      strictEqual(newShareStores[newShareIndex.toString("hex")].share.share.toString("hex"), shareStore.share.share.toString("hex"));

      if (resp1.privKey.cmp(reconstructedKey.privKey) !== 0) {
        fail("key should be able to be reconstructed");
      }
    });
    it(`#should be able to insert shares from existing tkey using _initializeNewKey, manualSync=${mode}`, async function () {
      const resp1 = await tb._initializeNewKey({ initializeModules: true });
      const { newShareStores: tbShareStore, newShareIndex: tbShareIndex } = await tb.generateNewShare();
      await tb.syncLocalMetadataTransitions();

      const tb3 = new ThresholdKey({ serviceProvider: customSP, storageLayer: customSL, manualSync: mode });

      await tb3.initialize({ neverInitializeNewKey: true });
      try {
        await tb3.inputShareStoreSafe(resp1.deviceShare, true);
      } catch (err) {
        throw new Error(err);
      }
      const reconstructedKey = await tb3.reconstructKey();

      if (resp1.privKey.cmp(reconstructedKey.privKey) !== 0) {
        fail("key should be able to be reconstructed");
      }
      const shareStore = tb3.outputShareStore(tbShareIndex);
      strictEqual(tbShareStore[tbShareIndex.toString("hex")].share.share.toString("hex"), shareStore.share.share.toString("hex"));
    });
    it(`#should be able to insert shares from existing tkey using new TKey Instance, manualSync=${mode}`, async function () {
      const tb2 = new ThresholdKey({ serviceProvider: customSP, storageLayer: customSL, manualSync: mode });
      const resp2 = await tb2._initializeNewKey({ initializeModules: true });
      await tb2.syncLocalMetadataTransitions();

      const tb3 = new ThresholdKey({ serviceProvider: customSP, storageLayer: customSL, manualSync: mode });

      await tb3.initialize({ neverInitializeNewKey: true });
      await tb3.inputShareStoreSafe(resp2.deviceShare, true);
      const reconstructedKey = await tb3.reconstructKey();
      if (resp2.privKey.cmp(reconstructedKey.privKey) !== 0) {
        fail("key should be able to be reconstructed");
      }
    });
    it(`#shouldn't be able to insert shares from random threshold key, manualSync=${mode}`, async function () {
      // wrong tkey instance
      const resp1 = await tb._initializeNewKey({ initializeModules: true });
      const { newShareStores: tbShareStore, newShareIndex: tbShareIndex } = await tb.generateNewShare();
      await tb.syncLocalMetadataTransitions();

      // tkey instance with correct share stores and index
      const tb2 = new ThresholdKey({ serviceProvider: customSP, storageLayer: customSL, manualSync: mode });
      const resp2 = await tb2._initializeNewKey({ initializeModules: true });
      await tb2.syncLocalMetadataTransitions();

      const tb3 = new ThresholdKey({ serviceProvider: customSP, storageLayer: customSL, manualSync: mode });
      await tb3.initialize({ neverInitializeNewKey: true });
      await tb3.syncLocalMetadataTransitions();

      // throws since share doesn't
      await rejects(
        async () => {
          await tb3.inputShareStoreSafe(tbShareStore[tbShareIndex.toString("hex")], true);
        },
        (err) => {
          strictEqual(err.code, 1307, "CoreError: Share doesn't exist");
          return true;
        }
      );
      await rejects(
        async () => {
          await tb3.inputShareStoreSafe(resp1.deviceShare, true);
        },
        (err) => {
          strictEqual(err.code, 1307, "CoreError: Share doesn't exist");
          return true;
        }
      );
      // should be able to insert if correct share store and index
      await tb3.inputShareStoreSafe(resp2.deviceShare, true);
      await tb3.reconstructKey();
      const { newShareStores: tb3ShareStore, newShareIndex: tb3ShareIndex } = await tb3.generateNewShare();
      await tb3.syncLocalMetadataTransitions();
      await tb3.reconstructKey();

      await tb2.inputShareStoreSafe(tb3ShareStore[tb3ShareIndex.toString("hex")], true);
      const reconstructedKey2 = await tb2.reconstructKey();
      if (resp2.privKey.cmp(reconstructedKey2.privKey) !== 0) {
        fail("key should be able to be reconstructed");
      }
    });
    it(`#should be able to update metadata, manualSync=${mode}`, async function () {
      const resp1 = await tb._initializeNewKey({ initializeModules: true });
      await tb.syncLocalMetadataTransitions();
      // nonce 0

      const tb2 = new ThresholdKey({ serviceProvider: customSP, storageLayer: customSL, manualSync: mode });
      await tb2.initialize();
      await tb2.inputShareStoreSafe(resp1.deviceShare);
      await tb2.reconstructKey();

      // try creating new shares
      await tb.generateNewShare();
      await tb.syncLocalMetadataTransitions();

      // In autoSync, generateNewShare will throw
      // in manualSync, syncLocalMetadataTransitions will throw
      await rejects(async () => {
        await tb2.generateNewShare();
        await tb2.syncLocalMetadataTransitions();
      }, Error);

      // try creating again
      const newtb = await tb2.updateSDK();
      await newtb.reconstructKey();
      await newtb.generateNewShare();
      await newtb.syncLocalMetadataTransitions();
    });
  });

  describe(`tkey share deletion, manualSync=${mode}`, function () {
    let deletedShareIndex;
    let deletedShareStores;
    let shareStoreAfterDelete;
    let tb;
    let tbInitResp;
    before(`#should be able to generate and delete a share, manualSync=${mode}`, async function () {
      tb = new ThresholdKey({ serviceProvider: customSP, storageLayer: customSL, manualSync: mode });
      tbInitResp = await tb._initializeNewKey({ initializeModules: true });
      const newShare = await tb.generateNewShare();
      const updatedShareStore = await tb.deleteShare(newShare.newShareIndex);
      deletedShareIndex = newShare.newShareIndex;
      deletedShareStores = newShare.newShareStores;
      shareStoreAfterDelete = updatedShareStore.newShareStores;
      await tb.syncLocalMetadataTransitions();
    });
    it(`#should be not be able to lookup delete share, manualSync=${mode}`, async function () {
      const newKeys = Object.keys(shareStoreAfterDelete);
      if (newKeys.find((el) => el === deletedShareIndex.toString("hex"))) {
        fail("Unable to delete share index");
      }
    });
    it(`#should not be able to delete more than threshold number of shares, manualSync=${mode}`, async function () {
      const { newShareIndex: newShareIndex1 } = await tb.generateNewShare();
      await tb.deleteShare(newShareIndex1);
      await tb.syncLocalMetadataTransitions();
      await rejects(async () => {
        await tb.deleteShare(tbInitResp.deviceShare.share.shareIndex);
      }, Error);
    });
    it(`#should not be able to initialize with a deleted share, manualSync=${mode}`, async function () {
      const tb2 = new ThresholdKey({ serviceProvider: customSP, storageLayer: customSL, manualSync: mode });
      await rejects(async function () {
        await tb2.initialize({ withShare: deletedShareStores[deletedShareIndex.toString("hex")] });
      });
    });
    it(`#should not be able to add share post deletion, manualSync=${mode}`, async function () {
      const tb2 = new ThresholdKey({ serviceProvider: customSP, storageLayer: customSL, manualSync: mode });
      await tb2.initialize();
      await rejects(async () => {
        await tb2.inputShare(deletedShareStores[deletedShareIndex.toString("hex")].share.share);
      }, Error);
    });
    it(`#should be able to delete a user, manualSync=${mode}`, async function () {
      // create 2/4
      await tb._initializeNewKey({ initializeModules: true });
      await tb.generateNewShare();
      const shareStoresAtEpoch2 = tb.getAllShareStoresForLatestPolynomial();

      await tb.generateNewShare();
      await tb.syncLocalMetadataTransitions();
      const sharesStoresAtEpoch3 = tb.getAllShareStoresForLatestPolynomial();
      await tb.CRITICAL_deleteTkey();

      const spData = await customSL.getMetadata({ serviceProvider: customSP });
      const data2 = await Promise.allSettled(shareStoresAtEpoch2.map((x) => tb.catchupToLatestShare({ shareStore: x })));
      const data3 = await Promise.all(sharesStoresAtEpoch3.map((x) => customSL.getMetadata({ privKey: x.share.share })));

      deepStrictEqual(spData.message, KEY_NOT_FOUND);

      data2.forEach((x) => {
        deepStrictEqual(x.status, "rejected");
        deepStrictEqual(x.reason.code, 1308);
      });

      data3.forEach((x) => {
        deepStrictEqual(x.message, SHARE_DELETED);
      });
    });
    it(`#should be able to reinitialize after wipe, manualSync=${mode}`, async function () {
      // create 2/4
      const resp1 = await tb._initializeNewKey({ initializeModules: true });
      await tb.generateNewShare();
      if (mode) {
        await tb.syncLocalMetadataTransitions();
      }
      await tb.CRITICAL_deleteTkey();

      const tb2 = new ThresholdKey({ serviceProvider: customSP, storageLayer: customSL, manualSync: mode });
      await tb2.initialize();
      await tb2.generateNewShare();
      if (mode) {
        await tb2.syncLocalMetadataTransitions();
      }

      const data3 = await customSL.getMetadata({ serviceProvider: customSP });
      notEqual(data3.message, KEY_NOT_FOUND);
      deepStrictEqual(tb2.metadata.nonce, 1);

      const reconstructedKey = await tb2.reconstructKey();
      if (resp1.privKey.cmp(reconstructedKey.privKey) === 0) {
        fail("key should be different");
      }
    });
  });

  describe("tkey serialization/deserialization", function () {
    let tb;
    beforeEach("Setup ThresholdKey", async function () {
      tb = new ThresholdKey({ serviceProvider: customSP, storageLayer: customSL, manualSync: mode });
    });
    it(`#should serialize and deserialize correctly without tkeyArgs, manualSync=${mode}`, async function () {
      let userInput = new BN(keccak256(Buffer.from("user answer blublu")).slice(2), "hex");
      userInput = userInput.umod(ecCurve.curve.n);
      const resp1 = await tb._initializeNewKey({ userInput, initializeModules: true });
      await tb.generateNewShare();
      await tb.syncLocalMetadataTransitions();

      const stringified = JSON.stringify(tb);
      const tb3 = await ThresholdKey.fromJSON(JSON.parse(stringified));
      const finalKey = await tb3.reconstructKey();
      strictEqual(finalKey.privKey.toString("hex"), resp1.privKey.toString("hex"), "Incorrect serialization");
    });
    it(`#should serialize and deserialize correctly with tkeyArgs, manualSync=${mode}`, async function () {
      let userInput = new BN(keccak256(Buffer.from("user answer blublu")).slice(2), "hex");
      userInput = userInput.umod(ecCurve.curve.n);
      const resp1 = await tb._initializeNewKey({ userInput, initializeModules: true });
      await tb.generateNewShare();
      await tb.syncLocalMetadataTransitions();

      const stringified = JSON.stringify(tb);
      const tb3 = await ThresholdKey.fromJSON(JSON.parse(stringified), { serviceProvider: customSP, storageLayer: customSL });
      const finalKey = await tb3.reconstructKey();
      strictEqual(finalKey.privKey.toString("hex"), resp1.privKey.toString("hex"), "Incorrect serialization");
    });
    it(`#should serialize and deserialize correctly, keeping localTransitions consistent before syncing NewKeyAssign, manualSync=${mode}`, async function () {
      let userInput = new BN(keccak256(Buffer.from("user answer blublu")).slice(2), "hex");
      userInput = userInput.umod(ecCurve.curve.n);
      const resp1 = await tb._initializeNewKey({ userInput, initializeModules: true });

      // generate and delete
      const { newShareIndex: shareIndex1 } = await tb.generateNewShare();
      await tb.deleteShare(shareIndex1);

      const { newShareStores: shareStores, newShareIndex: shareIndex } = await tb.generateNewShare();

      const stringified = JSON.stringify(tb);
      const tb2 = await ThresholdKey.fromJSON(JSON.parse(stringified), { serviceProvider: customSP, storageLayer: customSL });
      if (tb2.manualSync !== mode) {
        fail(`manualSync should be ${mode}`);
      }
      const finalKey = await tb2.reconstructKey();
      const shareToVerify = tb2.outputShareStore(shareIndex);
      strictEqual(shareStores[shareIndex.toString("hex")].share.share.toString("hex"), shareToVerify.share.share.toString("hex"));
      await tb2.syncLocalMetadataTransitions();
      strictEqual(finalKey.privKey.toString("hex"), resp1.privKey.toString("hex"), "Incorrect serialization");

      const reconstructedKey2 = await tb2.reconstructKey();
      if (resp1.privKey.cmp(reconstructedKey2.privKey) !== 0) {
        fail("key should be able to be reconstructed");
      }
    });
    it(`#should serialize and deserialize correctly keeping localTransitions afterNewKeyAssign, manualSync=${mode}`, async function () {
<<<<<<< HEAD
      let userInput = new BN(keccak256("user answer blublu").slice(2), "hex");
=======
      let userInput = new BN(keccak256(Buffer.from("user answer blublu")).slice(2), "hex");
>>>>>>> d9567b59
      userInput = userInput.umod(ecCurve.curve.n);
      const resp1 = await tb._initializeNewKey({ userInput, initializeModules: true });
      await tb.syncLocalMetadataTransitions();
      const reconstructedKey = await tb.reconstructKey();
      const { newShareStores: shareStores, newShareIndex: shareIndex } = await tb.generateNewShare();

      const stringified = JSON.stringify(tb);
      const tb2 = await ThresholdKey.fromJSON(JSON.parse(stringified), { serviceProvider: customSP, storageLayer: customSL });
      const finalKey = await tb2.reconstructKey();
      const shareToVerify = tb2.outputShareStore(shareIndex);
      strictEqual(shareStores[shareIndex.toString("hex")].share.share.toString("hex"), shareToVerify.share.share.toString("hex"));
      await tb2.syncLocalMetadataTransitions();
      strictEqual(finalKey.privKey.toString("hex"), reconstructedKey.privKey.toString("hex"), "Incorrect serialization");

      const reconstructedKey2 = await tb2.reconstructKey();
      if (resp1.privKey.cmp(reconstructedKey2.privKey) !== 0) {
        fail("key should be able to be reconstructed");
      }
    });

    it(`#should be able to reshare a key and retrieve from service provider serialization, manualSync=${mode}`, async function () {
      const resp1 = await tb._initializeNewKey({ initializeModules: true });
      const { newShareStores, newShareIndex } = await tb.generateNewShare();
      await tb.syncLocalMetadataTransitions();
      const tb3 = new ThresholdKey({ serviceProvider: customSP, storageLayer: customSL, manualSync: mode });
      await tb3.initialize();
      await tb3.inputShareStoreSafe(newShareStores[newShareIndex.toString("hex")]);

      const stringified = JSON.stringify(tb3);
      const tb4 = await ThresholdKey.fromJSON(JSON.parse(stringified), { serviceProvider: customSP, storageLayer: customSL, manualSync: mode });
      const finalKeyPostSerialization = await tb4.reconstructKey();
      strictEqual(finalKeyPostSerialization.privKey.toString("hex"), resp1.privKey.toString("hex"), "Incorrect serialization");
    });
    it(`#should be able to serialize and deserialize without service provider share or the postbox key, manualSync=${mode}`, async function () {
      const customSP2 = getServiceProvider({ type: torusSP.serviceProviderName });
      const customSL2 = initStorageLayer({ hostUrl: metadataURL });
      const tb = new ThresholdKey({ serviceProvider: customSP2, storageLayer: customSL2, manualSync: mode });
      const resp1 = await tb._initializeNewKey({ initializeModules: true });
      const { newShareStores: newShareStores1, newShareIndex: newShareIndex1 } = await tb.generateNewShare();
      await tb.syncLocalMetadataTransitions();

      const customSP3 = getServiceProvider({ type: torusSP.serviceProviderName, isEmptyProvider: true });
      customSL2.serviceProvider = customSP3;
      const tb2 = new ThresholdKey({ serviceProvider: customSP2, storageLayer: customSL2, manualSync: mode });
      await tb2.initialize({ withShare: resp1.deviceShare });
      await tb2.inputShareStoreSafe(newShareStores1[newShareIndex1.toString("hex")]);
      await tb2.reconstructKey();
      const stringified = JSON.stringify(tb2);

      const tb3 = await ThresholdKey.fromJSON(JSON.parse(stringified));
      const tb3Key = await tb3.reconstructKey();
      strictEqual(tb3Key.privKey.toString("hex"), resp1.privKey.toString("hex"), "Incorrect serialization");
    });
    it(`#should not be able to updateSDK with newKeyAssign transitions unsynced, manualSync=${mode}`, async function () {
      await tb._initializeNewKey({ initializeModules: true });
      const stringified = JSON.stringify(tb);
      const tb2 = await ThresholdKey.fromJSON(JSON.parse(stringified), {});

      if (mode) {
        // Can't updateSDK, please do key assign.
        await rejects(async function () {
          await tb2.updateSDK();
        }, Error);
      }

      // create new key because the state might have changed after updateSDK()
      const tb3 = await ThresholdKey.fromJSON(JSON.parse(stringified), {});
      await tb3.generateNewShare();
      await tb3.syncLocalMetadataTransitions();
      await tb3.updateSDK();
    });
  });

  describe("StorageLayer", function () {
    it(`#should get or set correctly, manualSync=${mode}`, async function () {
      const tsp = getServiceProvider({ type: torusSP.serviceProviderName });
      const storageLayer = initStorageLayer({ hostUrl: metadataURL });
      const message = { test: Math.random().toString(36).substring(7) };
      await storageLayer.setMetadata({ input: message, privKey: tsp.postboxKey });
      const resp = await storageLayer.getMetadata({ privKey: tsp.postboxKey });
      deepStrictEqual(resp, message, "set and get message should be equal");
    });
    it(`#should get or set with specified private key correctly, manualSync=${mode}`, async function () {
      const privKey = generatePrivate().toString("hex");
      const privKeyBN = new BN(privKey, 16);
      const storageLayer = initStorageLayer({ hostUrl: metadataURL });
      const message = { test: Math.random().toString(36).substring(7) };
      await storageLayer.setMetadata({ input: message, privKey: privKeyBN });
      const resp = await storageLayer.getMetadata({ privKey: privKeyBN });
      deepStrictEqual(resp, message, "set and get message should be equal");
    });
    it(`#should be able to get/set bulk correctly, manualSync=${mode}`, async function () {
      const privkeys = [];
      const messages = [];
      for (let i = 0; i < 10; i += 1) {
        privkeys.push(new BN(generatePrivate()));
        messages.push({ test: Math.random().toString(36).substring(7) });
      }
      const storageLayer = initStorageLayer({ hostUrl: metadataURL });
      await storageLayer.setMetadataStream({ input: [...messages], privKey: [...privkeys] });
      const responses = await Promise.all(privkeys.map((el) => storageLayer.getMetadata({ privKey: el })));
      for (let i = 0; i < 10; i += 1) {
        deepStrictEqual(responses[i], messages[i], "set and get message should be equal");
      }
    });
  });

  describe("SecurityQuestionsModule", function () {
    let tb;
    beforeEach("initialize security questions module", async function () {
      tb = new ThresholdKey({
        serviceProvider: customSP,
        storageLayer: customSL,
        modules: { securityQuestions: new SecurityQuestionsModule() },
        manualSync: mode,
      });
    });
    it(`#should be able to reconstruct key and initialize a key with security questions, manualSync=${mode}`, async function () {
      const resp1 = await tb._initializeNewKey({ initializeModules: true });
      await rejects(async function () {
        await tb.modules.securityQuestions.inputShareFromSecurityQuestions("blublu");
      }, Error);

      await tb.modules.securityQuestions.generateNewShareWithSecurityQuestions("blublu", "who is your cat?");
      await tb.syncLocalMetadataTransitions();
      const question = tb.modules.securityQuestions.getSecurityQuestions();
      strictEqual(question, "who is your cat?");
      const tb2 = new ThresholdKey({
        serviceProvider: customSP,
        storageLayer: customSL,
        modules: { securityQuestions: new SecurityQuestionsModule() },
      });
      await tb2.initialize();

      // wrong password
      await rejects(async function () {
        await tb.modules.securityQuestions.inputShareFromSecurityQuestions("blublu-wrong");
      }, Error);

      await tb2.modules.securityQuestions.inputShareFromSecurityQuestions("blublu");
      const reconstructedKey = await tb2.reconstructKey();
      // compareBNArray(resp1.privKey, reconstructedKey, "key should be able to be reconstructed");
      if (resp1.privKey.cmp(reconstructedKey.privKey) !== 0) {
        fail("key should be able to be reconstructed");
      }
    });
    it(`#should be able to delete and add security questions, manualSync=${mode}`, async function () {
      const resp1 = await tb._initializeNewKey({ initializeModules: true });
      await tb.modules.securityQuestions.generateNewShareWithSecurityQuestions("blublu", "who is your cat?");
      await tb.generateNewShare();
      await tb.syncLocalMetadataTransitions();

      // delete sq
      const sqIndex = tb.metadata.generalStore.securityQuestions.shareIndex;
      await tb.deleteShare(sqIndex);

      // add sq again
      await tb.modules.securityQuestions.generateNewShareWithSecurityQuestions("blubluss", "who is your cat?");
      await tb.syncLocalMetadataTransitions();

      const tb2 = new ThresholdKey({
        serviceProvider: customSP,
        storageLayer: customSL,
        modules: { securityQuestions: new SecurityQuestionsModule() },
      });
      await tb2.initialize();

      await tb2.modules.securityQuestions.inputShareFromSecurityQuestions("blubluss");
      const reconstructedKey = await tb2.reconstructKey();
      if (resp1.privKey.cmp(reconstructedKey.privKey) !== 0) {
        fail("key should be able to be reconstructed");
      }
    });
    it(`#should be able to reconstruct key and initialize a key with security questions after refresh, manualSync=${mode}`, async function () {
      const resp1 = await tb._initializeNewKey({ initializeModules: true });
      await tb.modules.securityQuestions.generateNewShareWithSecurityQuestions("blublu", "who is your cat?");
      const tb2 = new ThresholdKey({
        serviceProvider: customSP,
        storageLayer: customSL,
        modules: { securityQuestions: new SecurityQuestionsModule() },
      });
      await tb.generateNewShare();
      await tb.syncLocalMetadataTransitions();

      await tb2.initialize();

      await tb2.modules.securityQuestions.inputShareFromSecurityQuestions("blublu");
      const reconstructedKey = await tb2.reconstructKey();
      // compareBNArray(resp1.privKey, reconstructedKey, "key should be able to be reconstructed");
      if (resp1.privKey.cmp(reconstructedKey.privKey) !== 0) {
        fail("key should be able to be reconstructed");
      }
    });
    it(`#should be able to change password, manualSync=${mode}`, async function () {
      const resp1 = await tb._initializeNewKey({ initializeModules: true });

      // should throw
      await rejects(async function () {
        await tb.modules.securityQuestions.changeSecurityQuestionAndAnswer("dodo", "who is your cat?");
      }, Error);

      await tb.modules.securityQuestions.generateNewShareWithSecurityQuestions("blublu", "who is your cat?");
      await tb.modules.securityQuestions.changeSecurityQuestionAndAnswer("dodo", "who is your cat?");
      await tb.syncLocalMetadataTransitions();

      const tb2 = new ThresholdKey({
        serviceProvider: customSP,
        storageLayer: customSL,
        modules: { securityQuestions: new SecurityQuestionsModule() },
      });
      await tb2.initialize();

      await tb2.modules.securityQuestions.inputShareFromSecurityQuestions("dodo");
      const reconstructedKey = await tb2.reconstructKey();
      // compareBNArray(resp1.privKey, reconstructedKey, "key should be able to be reconstructed");
      if (resp1.privKey.cmp(reconstructedKey.privKey) !== 0) {
        fail("key should be able to be reconstructed");
      }
    });
    it(`#should be able to change password and serialize, manualSync=${mode}`, async function () {
      const resp1 = await tb._initializeNewKey({ initializeModules: true });
      await tb.modules.securityQuestions.generateNewShareWithSecurityQuestions("blublu", "who is your cat?");
      await tb.modules.securityQuestions.changeSecurityQuestionAndAnswer("dodo", "who is your cat?");
      await tb.syncLocalMetadataTransitions();

      const tb2 = new ThresholdKey({
        serviceProvider: customSP,
        storageLayer: customSL,
        modules: { securityQuestions: new SecurityQuestionsModule() },
      });
      await tb2.initialize();

      await tb2.modules.securityQuestions.inputShareFromSecurityQuestions("dodo");
      const reconstructedKey = await tb2.reconstructKey();
      // compareBNArray(resp1.privKey, reconstructedKey, "key should be able to be reconstructed");
      if (resp1.privKey.cmp(reconstructedKey.privKey) !== 0) {
        fail("key should be able to be reconstructed");
      }

      const stringified = JSON.stringify(tb2);
      const tb3 = await ThresholdKey.fromJSON(JSON.parse(stringified), { serviceProvider: customSP, storageLayer: customSL });
      const finalKeyPostSerialization = await tb3.reconstructKey();
      strictEqual(finalKeyPostSerialization.toString("hex"), reconstructedKey.toString("hex"), "Incorrect serialization");
    });
    it(`#should be able to get answers, even when they change, manualSync=${mode}`, async function () {
      tb = new ThresholdKey({
        serviceProvider: customSP,
        storageLayer: customSL,
        modules: { securityQuestions: new SecurityQuestionsModule(true) },
      });
      const resp1 = await tb._initializeNewKey({ initializeModules: true });
      const qn = "who is your cat?";
      const ans1 = "blublu";
      const ans2 = "dodo";
      await tb.modules.securityQuestions.generateNewShareWithSecurityQuestions(ans1, qn);
      let gotAnswer = await tb.modules.securityQuestions.getAnswer();
      if (gotAnswer !== ans1) {
        fail("answers should be the same");
      }
      await tb.modules.securityQuestions.changeSecurityQuestionAndAnswer(ans2, qn);
      await tb.syncLocalMetadataTransitions();

      const tb2 = new ThresholdKey({
        serviceProvider: customSP,
        storageLayer: customSL,
        modules: { securityQuestions: new SecurityQuestionsModule(true) },
      });
      await tb2.initialize();

      await tb2.modules.securityQuestions.inputShareFromSecurityQuestions("dodo");
      const reconstructedKey = await tb2.reconstructKey();
      // compareBNArray(resp1.privKey, reconstructedKey, "key should be able to be reconstructed");
      if (resp1.privKey.cmp(reconstructedKey.privKey) !== 0) {
        fail("key should be able to be reconstructed");
      }

      gotAnswer = await tb2.modules.securityQuestions.getAnswer();
      if (gotAnswer !== ans2) {
        fail("answers should be the same");
      }
    });
  });

  describe("ShareTransferModule", function () {
    let tb;
    beforeEach("Setup ThresholdKey", async function () {
      tb = new ThresholdKey({
        serviceProvider: customSP,
        manualSync: mode,
        storageLayer: customSL,
        modules: { shareTransfer: new ShareTransferModule() },
      });
    });
    it(`#should be able to transfer share via the module, manualSync=${mode}`, async function () {
      const resp1 = await tb._initializeNewKey({ initializeModules: true });
      const result = await tb.generateNewShare();
      await tb.syncLocalMetadataTransitions();

      const tb2 = new ThresholdKey({
        serviceProvider: customSP,
        manualSync: mode,
        storageLayer: customSL,
        modules: { shareTransfer: new ShareTransferModule() },
      });
      await tb2.initialize();

      // usually should be called in callback, but mocha does not allow
      const pubkey = await tb2.modules.shareTransfer.requestNewShare();

      await tb.modules.shareTransfer.approveRequest(pubkey, result.newShareStores[result.newShareIndex.toString("hex")]);
      await tb.syncLocalMetadataTransitions();

      await tb2.modules.shareTransfer.startRequestStatusCheck(pubkey);

      const reconstructedKey = await tb2.reconstructKey();
      if (resp1.privKey.cmp(reconstructedKey.privKey) !== 0) {
        fail("key should be able to be reconstructed");
      }
    });

    it(`#should be able to change share transfer pointer after share deletion, manualSync=${mode}`, async function () {
      await tb._initializeNewKey({ initializeModules: true });
      const firstShareTransferPointer = tb.metadata.generalStore.shareTransfer.pointer.toString("hex");
      const { newShareIndex: newShareIndex1 } = await tb.generateNewShare();
      const secondShareTransferPointer = tb.metadata.generalStore.shareTransfer.pointer.toString("hex");

      strictEqual(firstShareTransferPointer, secondShareTransferPointer);

      await tb.syncLocalMetadataTransitions();
      await tb.deleteShare(newShareIndex1);
      const thirdShareTransferPointer = tb.metadata.generalStore.shareTransfer.pointer.toString("hex");

      notStrictEqual(secondShareTransferPointer, thirdShareTransferPointer);
      await tb.syncLocalMetadataTransitions();
    });

    it(`#should be able to transfer device share, manualSync=${mode}`, async function () {
      const resp1 = await tb._initializeNewKey({ initializeModules: true });
      await tb.syncLocalMetadataTransitions();

      const tb2 = new ThresholdKey({
        serviceProvider: customSP,
        manualSync: mode,
        storageLayer: customSL,
        modules: { shareTransfer: new ShareTransferModule() },
      });
      await tb2.initialize();
      const currentShareIndexes = tb2.getCurrentShareIndexes();
      // usually should be called in callback, but mocha does not allow
      const pubkey = await tb2.modules.shareTransfer.requestNewShare("unit test", currentShareIndexes);

      const requests = await tb.modules.shareTransfer.getShareTransferStore();
      const pubkey2 = Object.keys(requests)[0];
      await tb.modules.shareTransfer.approveRequest(pubkey2);

      await tb2.modules.shareTransfer.startRequestStatusCheck(pubkey, true);

      // await new Promise((res) => {
      //   setTimeout(res, 1001);
      // });

      const reconstructedKey = await tb2.reconstructKey();
      if (resp1.privKey.cmp(reconstructedKey.privKey) !== 0) {
        fail("key should be able to be reconstructed");
      }
    });
    it(`#should be able to delete share transfer from another device, manualSync=${mode}`, async function () {
      await tb._initializeNewKey({ initializeModules: true });
      await tb.syncLocalMetadataTransitions();

      const tb2 = new ThresholdKey({
        serviceProvider: customSP,
        manualSync: mode,
        storageLayer: customSL,
        modules: { shareTransfer: new ShareTransferModule() },
      });
      await tb2.initialize();

      // usually should be called in callback, but mocha does not allow
      const encKey2 = await tb2.modules.shareTransfer.requestNewShare();
      await tb.modules.shareTransfer.deleteShareTransferStore(encKey2); // delete 1st request from 2nd
      const newRequests = await tb2.modules.shareTransfer.getShareTransferStore();
      if (encKey2 in newRequests) {
        fail("Unable to delete share transfer request");
      }
    });
    it(`#should be able to reset share transfer store, manualSync=${mode}`, async function () {
      await tb._initializeNewKey({ initializeModules: true });
      await tb.syncLocalMetadataTransitions();

      await tb.modules.shareTransfer.resetShareTransferStore();
      const newRequests = await tb.modules.shareTransfer.getShareTransferStore();
      if (Object.keys(newRequests).length !== 0) {
        fail("Unable to reset share store");
      }
    });
  });

  describe("ShareSerializationModule", function () {
    it(`#should be able to serialize and deserialize share, manualSync=${mode}`, async function () {
      const tb = new ThresholdKey({
        serviceProvider: customSP,
        manualSync: mode,
        storageLayer: customSL,
      });
      const resp1 = await tb._initializeNewKey({ initializeModules: true });

      // should throw
      await rejects(async function () {
        await tb.outputShare(resp1.deviceShare.share.shareIndex, "mnemonic-49");
      });

      const exportedSeedShare = await tb.outputShare(resp1.deviceShare.share.shareIndex, "mnemonic");
      await tb.syncLocalMetadataTransitions();

      const tb2 = new ThresholdKey({
        serviceProvider: customSP,
        manualSync: mode,
        storageLayer: customSL,
      });
      await tb2.initialize();

      // should throw
      await rejects(async function () {
        await tb2.inputShare(exportedSeedShare.toString("hex"), "mnemonic-49");
      });

      await tb2.inputShare(exportedSeedShare.toString("hex"), "mnemonic");
      const reconstructedKey = await tb2.reconstructKey();

      if (resp1.privKey.cmp(reconstructedKey.privKey) !== 0) {
        fail("key should be able to be reconstructed");
      }
    });
  });

  describe("TkeyStore", function () {
    let tb;
    let metamaskSeedPhraseFormat;
    let secp256k1Format;
    let ed25519privateKeyFormat;
    beforeEach("Setup ThresholdKey", async function () {
      metamaskSeedPhraseFormat = new MetamaskSeedPhraseFormat(new JsonRpcProvider("https://mainnet.infura.io/v3/bca735fdbba0408bb09471e86463ae68"));
      secp256k1Format = new SECP256K1Format();
      ed25519privateKeyFormat = new ED25519Format();
      tb = new ThresholdKey({
        serviceProvider: customSP,
        manualSync: mode,
        storageLayer: customSL,
        modules: {
          seedPhrase: new SeedPhraseModule([metamaskSeedPhraseFormat]),
          privateKeyModule: new PrivateKeyModule([secp256k1Format, ed25519privateKeyFormat]),
        },
      });
    });
    it(`#should not to able to initalize without seedphrase formats, manualSync=${mode}`, async function () {
      const seedPhraseToSet = "seed sock milk update focus rotate barely fade car face mechanic mercy";
      const tb2 = new ThresholdKey({
        serviceProvider: customSP,
        manualSync: mode,
        storageLayer: customSL,
        modules: { seedPhrase: new SeedPhraseModule([]), privateKeyModule: new PrivateKeyModule([]) },
      });
      await tb2._initializeNewKey({ initializeModules: true });
      // should throw
      await rejects(async () => {
        await tb2.modules.seedPhrase.setSeedPhrase("HD Key Tree", seedPhraseToSet);
      }, Error);

      await rejects(async () => {
        await tb2.modules.seedPhrase.setSeedPhrase("HD Key Tree", `${seedPhraseToSet}123`);
      }, Error);

      // should throw
      await rejects(async () => {
        const actualPrivateKeys = [new BN("4bd0041b7654a9b16a7268a5de7982f2422b15635c4fd170c140dc4897624390", "hex")];
        await tb2.modules.privateKeyModule.setPrivateKey("secp256k1n", actualPrivateKeys[0].toString("hex"));
      }, Error);

      await rejects(async () => {
        const actualPrivateKeys = [new BN("4bd0041a9b16a7268a5de7982f2422b15635c4fd170c140dc48976wqerwer0", "hex")];
        await tb2.modules.privateKeyModule.setPrivateKey("secp256k1n", actualPrivateKeys[0].toString("hex"));
      }, Error);
    });
    it(`#should get/set multiple seed phrase, manualSync=${mode}`, async function () {
      const seedPhraseToSet = "seed sock milk update focus rotate barely fade car face mechanic mercy";
      const seedPhraseToSet2 = "object brass success calm lizard science syrup planet exercise parade honey impulse";
      const resp1 = await tb._initializeNewKey({ initializeModules: true });
      await tb.modules.seedPhrase.setSeedPhrase("HD Key Tree", seedPhraseToSet);
      await tb.modules.seedPhrase.setSeedPhrase("HD Key Tree", seedPhraseToSet2);
      await tb.syncLocalMetadataTransitions();
      const returnedSeed = await tb.modules.seedPhrase.getSeedPhrases();
      strictEqual(returnedSeed[0].seedPhrase, seedPhraseToSet);
      strictEqual(returnedSeed[1].seedPhrase, seedPhraseToSet2);

      const metamaskSeedPhraseFormat2 = new MetamaskSeedPhraseFormat(
        new JsonRpcProvider("https://mainnet.infura.io/v3/bca735fdbba0408bb09471e86463ae68")
      );
      const tb2 = new ThresholdKey({
        serviceProvider: customSP,
        manualSync: mode,
        storageLayer: customSL,
        modules: { seedPhrase: new SeedPhraseModule([metamaskSeedPhraseFormat2]) },
      });
      await tb2.initialize();
      await tb2.inputShareStoreSafe(resp1.deviceShare);
      const reconstuctedKey = await tb2.reconstructKey();
      await tb.modules.seedPhrase.getSeedPhrasesWithAccounts();

      compareReconstructedKeys(reconstuctedKey, {
        privKey: resp1.privKey,
        seedPhraseModule: [
          new BN("70dc3117300011918e26b02176945cc15c3d548cf49fd8418d97f93af699e46", "hex"),
          new BN("bfdb025a1d404212c3f9ace6c5fb4185087281dcb9c1e89087d1a3a423f80d22", "hex"),
        ],
        allKeys: [
          resp1.privKey,
          new BN("70dc3117300011918e26b02176945cc15c3d548cf49fd8418d97f93af699e46", "hex"),
          new BN("bfdb025a1d404212c3f9ace6c5fb4185087281dcb9c1e89087d1a3a423f80d22", "hex"),
        ],
      });
    });
    it(`#should be able to derive keys, manualSync=${mode}`, async function () {
      const seedPhraseToSet = "seed sock milk update focus rotate barely fade car face mechanic mercy";
      await tb._initializeNewKey({ initializeModules: true });
      await tb.modules.seedPhrase.setSeedPhrase("HD Key Tree", seedPhraseToSet);
      await tb.syncLocalMetadataTransitions();

      const actualPrivateKeys = [new BN("70dc3117300011918e26b02176945cc15c3d548cf49fd8418d97f93af699e46", "hex")];
      const derivedKeys = await tb.modules.seedPhrase.getAccounts();
      compareBNArray(actualPrivateKeys, derivedKeys, "key should be same");
    });

    it(`#should be able to generate seed phrase if not given, manualSync=${mode}`, async function () {
      await tb._initializeNewKey({ initializeModules: true });
      await tb.modules.seedPhrase.setSeedPhrase("HD Key Tree");
      await tb.syncLocalMetadataTransitions();

      const [seed] = await tb.modules.seedPhrase.getSeedPhrases();
      const derivedKeys = await tb.modules.seedPhrase.getAccounts();
      strict(metamaskSeedPhraseFormat.validateSeedPhrase(seed.seedPhrase), "Seed Phrase must be valid");
      strict(derivedKeys.length >= 1, "Atleast one account must be generated");
    });

    it(`#should be able to change seedphrase, manualSync=${mode}`, async function () {
      const oldSeedPhrase = "verb there excuse wink merge phrase alien senior surround fluid remind chef bar move become";
      await tb._initializeNewKey({ initializeModules: true });
      await tb.modules.seedPhrase.setSeedPhrase("HD Key Tree", oldSeedPhrase);
      // await tb.modules.seedPhrase.setSeedPhrase("HD Key Tree");
      await tb.syncLocalMetadataTransitions();

      const newSeedPhrase = "trim later month olive fit shoulder entry laptop jeans affair belt drip jealous mirror fancy";
      await tb.modules.seedPhrase.CRITICAL_changeSeedPhrase(oldSeedPhrase, newSeedPhrase);
      await tb.syncLocalMetadataTransitions();

      const secondStoredSeedPhrases = await tb.modules.seedPhrase.getSeedPhrases();

      strictEqual(secondStoredSeedPhrases[0].seedPhrase, newSeedPhrase);
    });

    it(`#should be able to replace numberOfWallets seed phrase module, manualSync=${mode}`, async function () {
      await tb._initializeNewKey({ initializeModules: true });
      await tb.modules.seedPhrase.setSeedPhrase("HD Key Tree");
      await tb.modules.seedPhrase.setSeedPhrase("HD Key Tree");
      const seedPhraseStores = await tb.modules.seedPhrase.getSeedPhrases();
      await tb.modules.seedPhrase.setSeedPhraseStoreItem({
        id: seedPhraseStores[1].id,
        seedPhrase: seedPhraseStores[1].seedPhrase,
        numberOfWallets: 2,
      });
      await tb.syncLocalMetadataTransitions();

      const secondStoredSeedPhrases = await tb.modules.seedPhrase.getSeedPhrases();
      strictEqual(secondStoredSeedPhrases[0].numberOfWallets, 1);
      strictEqual(secondStoredSeedPhrases[1].numberOfWallets, 2);
    });

    it(`#should be able to get/set private key, manualSync=${mode}`, async function () {
      await tb._initializeNewKey({ initializeModules: true });

      const actualPrivateKeys = [
        new BN("4bd0041b7654a9b16a7268a5de7982f2422b15635c4fd170c140dc4897624390", "hex"),
        new BN("1ea6edde61c750ec02896e9ac7fe9ac0b48a3630594fdf52ad5305470a2635c0", "hex"),
        new BN(
          "7a3118ccdd405b2750271f51cc8fe237d9863584173aec3fa4579d40e5b4951215351c3d54ef416e49567b79c42fd985fcda60a6da9a794e4e844ac8dec47e98",
          "hex"
        ),
      ];
      await tb.modules.privateKeyModule.setPrivateKey("secp256k1n", actualPrivateKeys[0]);
      await tb.modules.privateKeyModule.setPrivateKey("secp256k1n", actualPrivateKeys[1]);
      await tb.modules.privateKeyModule.setPrivateKey("ed25519", actualPrivateKeys[2]);
      await tb.syncLocalMetadataTransitions();
      await tb.modules.privateKeyModule.getAccounts();

      const getAccounts = await tb.modules.privateKeyModule.getAccounts();
      deepStrictEqual(
        actualPrivateKeys.map((x) => x.toString("hex")),
        getAccounts.map((x) => x.toString("hex"))
      );
    });

    it(`#should be able to get/set private key, manualSync=${mode}`, async function () {
      await tb._initializeNewKey({ initializeModules: true });

      const actualPrivateKeys = [
        new BN("4bd0041b7654a9b16a7268a5de7982f2422b15635c4fd170c140dc4897624390", "hex"),
        new BN("1ea6edde61c750ec02896e9ac7fe9ac0b48a3630594fdf52ad5305470a2635c0", "hex"),
        new BN(
          "99da9559e15e913ee9ab2e53e3dfad575da33b49be1125bb922e33494f4988281b2f49096e3e5dbd0fcfa9c0c0cd92d9ab3b21544b34d5dd4a65d98b878b9922",
          "hex"
        ),
      ];

      await tb.modules.privateKeyModule.setPrivateKey("secp256k1n", actualPrivateKeys[0]);
      await tb.modules.privateKeyModule.setPrivateKey("secp256k1n", actualPrivateKeys[1]);
      await tb.modules.privateKeyModule.setPrivateKey("ed25519", actualPrivateKeys[2]);
      await tb.syncLocalMetadataTransitions();
      await tb.modules.privateKeyModule.getAccounts();

      const getAccounts = await tb.modules.privateKeyModule.getAccounts();
      deepStrictEqual(
        actualPrivateKeys.map((x) => x.toString("hex")),
        getAccounts.map((x) => x.toString("hex"))
      );
    });

    it(`#should be able to generate private key if not given, manualSync=${mode}`, async function () {
      await tb._initializeNewKey({ initializeModules: true });

      await tb.modules.privateKeyModule.setPrivateKey("secp256k1n");
      await tb.modules.privateKeyModule.setPrivateKey("secp256k1n");
      await tb.modules.privateKeyModule.setPrivateKey("ed25519");
      await tb.syncLocalMetadataTransitions();

      const accounts = await tb.modules.privateKeyModule.getAccounts();
      strictEqual(accounts.length, 3);
    });

    it(`#should be able to get/set private keys and seed phrase, manualSync=${mode}`, async function () {
      const resp1 = await tb._initializeNewKey({ initializeModules: true });

      await tb.modules.seedPhrase.setSeedPhrase("HD Key Tree", "seed sock milk update focus rotate barely fade car face mechanic mercy");
      await tb.modules.seedPhrase.setSeedPhrase("HD Key Tree", "chapter gas cost saddle annual mouse chef unknown edit pen stairs claw");

      const actualPrivateKeys = [
        new BN("4bd0041b7654a9b16a7268a5de7982f2422b15635c4fd170c140dc4897624390", "hex"),
        new BN("1ea6edde61c750ec02896e9ac7fe9ac0b48a3630594fdf52ad5305470a2635c0", "hex"),
      ];
      await tb.modules.privateKeyModule.setPrivateKey("secp256k1n", actualPrivateKeys[0]);
      await tb.modules.privateKeyModule.setPrivateKey("secp256k1n", actualPrivateKeys[1]);
      await tb.syncLocalMetadataTransitions();

      const metamaskSeedPhraseFormat2 = new MetamaskSeedPhraseFormat(
        new JsonRpcProvider("https://mainnet.infura.io/v3/bca735fdbba0408bb09471e86463ae68")
      );
      const tb2 = new ThresholdKey({
        serviceProvider: customSP,
        manualSync: mode,
        storageLayer: customSL,
        modules: { seedPhrase: new SeedPhraseModule([metamaskSeedPhraseFormat2]), privateKeyModule: new PrivateKeyModule([secp256k1Format]) },
      });
      await tb2.initialize();
      await tb2.inputShareStoreSafe(resp1.deviceShare);
      const reconstructedKey = await tb2.reconstructKey();

      compareReconstructedKeys(reconstructedKey, {
        privKey: resp1.privKey,
        seedPhraseModule: [
          new BN("70dc3117300011918e26b02176945cc15c3d548cf49fd8418d97f93af699e46", "hex"),
          new BN("4d62a55af3496a7b290a12dd5fd5ef3e051d787dbc005fb74536136949602f9e", "hex"),
        ],
        privateKeyModule: [
          new BN("4bd0041b7654a9b16a7268a5de7982f2422b15635c4fd170c140dc4897624390", "hex"),
          new BN("1ea6edde61c750ec02896e9ac7fe9ac0b48a3630594fdf52ad5305470a2635c0", "hex"),
        ],
        allKeys: [
          resp1.privKey,
          new BN("70dc3117300011918e26b02176945cc15c3d548cf49fd8418d97f93af699e46", "hex"),
          new BN("4d62a55af3496a7b290a12dd5fd5ef3e051d787dbc005fb74536136949602f9e", "hex"),
          new BN("4bd0041b7654a9b16a7268a5de7982f2422b15635c4fd170c140dc4897624390", "hex"),
          new BN("1ea6edde61c750ec02896e9ac7fe9ac0b48a3630594fdf52ad5305470a2635c0", "hex"),
        ],
      });

      const reconstructedKey2 = await tb2.reconstructKey(false);
      compareReconstructedKeys(reconstructedKey2, {
        privKey: resp1.privKey,
        allKeys: [resp1.privKey],
      });
    });

    it(`#should be able to increase threshold limit of tkey, manualSync=${mode}`, async function () {
      // tkey instance with correct share stores and index
      const tb2 = new ThresholdKey({ serviceProvider: customSP, storageLayer: customSL, manualSync: mode });
      const resp2 = await tb2._initializeNewKey({ initializeModules: true });
      await tb2.syncLocalMetadataTransitions();

      const tb3 = new ThresholdKey({ serviceProvider: customSP, storageLayer: customSL, manualSync: mode });
      await tb3.initialize({ neverInitializeNewKey: true });

      // should be able to insert if correct share store and index
      await tb3.inputShareStoreSafe(resp2.deviceShare, true);
      await tb3.reconstructKey();

      // generate new shares
      await tb3.generateNewShare();
      await tb3.generateNewShare();
      await tb3.syncLocalMetadataTransitions();

      // reconstruct tkey
      const reconstructPreThreshold = await tb3.reconstructKey();

      const poly = tb3.metadata.getLatestPublicPolynomial();
      const existingShareIndexes = tb3.metadata.getShareIndexesForPolynomial(poly.getPolynomialID());

      // increase threshold from 2 -> 3
      const newThreshold = 3;
      await tb3._refreshShares(newThreshold, existingShareIndexes, poly.getPolynomialID());

      // 3/4 shares is required to reconstruct tkey
      const reconstructPostThreshold = await tb3.reconstructKey();
      if (reconstructPreThreshold.privKey.cmp(reconstructPostThreshold.privKey) !== 0) {
        fail("key should be able to be reconstructed");
      }
      // console.log("newThreshold", tb3.metadata.getLatestPublicPolynomial().getThreshold());
      equal(tb3.metadata.getLatestPublicPolynomial().getThreshold(), newThreshold);
    });
  });

  describe("Tkey LocalMetadataTransition", function () {
    it("should able to get latest share from getGenericMetadataWithTransitionStates with localMetadataTransision", async function () {
      const tb = new ThresholdKey({
        serviceProvider: customSP,
        manualSync: true,
        storageLayer: customSL,
      });

      await tb._initializeNewKey();

      await tb.reconstructKey();

      await tb.generateNewShare();

      const expectLatestSPShare = await tb.getGenericMetadataWithTransitionStates({
        fromJSONConstructor: ShareStore,
        serviceProvider: customSP,
        includeLocalMetadataTransitions: true,
        _localMetadataTransitions: tb._localMetadataTransitions,
      });

      const latestSPShareStore = tb.outputShareStore(new BN(1));

      strictEqual(JSON.stringify(latestSPShareStore.toJSON()), JSON.stringify(expectLatestSPShare.toJSON()));
    });

    it("should able to get catchupToLatestShare with localMetadataTransision", async function () {
      const tb = new ThresholdKey({
        serviceProvider: customSP,
        manualSync: true,
        storageLayer: customSL,
      });

      await tb._initializeNewKey();
      const spShareStore = tb.outputShareStore(new BN(1));

      await tb.reconstructKey();

      await tb.generateNewShare();

      const expectLatestResult = await tb.catchupToLatestShare({
        shareStore: spShareStore,
        includeLocalMetadataTransitions: true,
      });

      const latestSPShareStore = tb.outputShareStore(new BN(1));

      strictEqual(JSON.stringify(latestSPShareStore.toJSON()), JSON.stringify(expectLatestResult.latestShare.toJSON()));
      strictEqual(JSON.stringify(tb.metadata.toJSON()), JSON.stringify(expectLatestResult.shareMetadata.toJSON()));
    });

    it("should able to initialize and reconstruct with localMetadataTransision", async function () {
      const tb = new ThresholdKey({
        serviceProvider: customSP,
        manualSync: true,
        storageLayer: customSL,
      });

      await tb._initializeNewKey();

      await tb.reconstructKey(true);

      const newShareMap = await tb.generateNewShare();
      const newShare = newShareMap.newShareStores[newShareMap.newShareIndex.toString("hex")];

      const localMetadataTransistionShare = tb._localMetadataTransitions[0];
      const localMetadataTransistionData = tb._localMetadataTransitions[1];

      const tb2 = new ThresholdKey({
        serviceProvider: customSP,
        manualSync: mode,
        storageLayer: customSL,
      });

      const newMetadata = Metadata.fromJSON(tb.metadata.toJSON());
      await tb2.initialize({
        neverInitializeNewKey: true,
        transitionMetadata: newMetadata,
        // previouslyFetchedCloudMetadata: tempCloud,
        previousLocalMetadataTransitions: [localMetadataTransistionShare, localMetadataTransistionData],
        // withShare: shareToUseForSerialization,
      });

      await tb2.inputShareStoreSafe(newShare);
      await tb2.reconstructKey();

      strictEqual(tb.privKey.toString("hex"), tb2.privKey.toString("hex"));
    });
  });

  describe("Lock", function () {
    it(`#locks should fail when tkey/nonce is updated, manualSync=${mode}`, async function () {
      const tb = new ThresholdKey({ serviceProvider: customSP, manualSync: mode, storageLayer: customSL });
      const resp1 = await tb._initializeNewKey({ initializeModules: true });
      await tb.syncLocalMetadataTransitions();

      const tb2 = new ThresholdKey({ serviceProvider: customSP, manualSync: mode, storageLayer: customSL });
      await tb2.initialize();
      await tb2.inputShareStoreSafe(resp1.deviceShare);
      const reconstructedKey = await tb2.reconstructKey();
      if (resp1.privKey.cmp(reconstructedKey.privKey) !== 0) {
        fail("key should be able to be reconstructed");
      }
      await tb2.generateNewShare();
      await tb2.syncLocalMetadataTransitions();

      await rejects(
        async () => {
          await tb.generateNewShare();
          await tb.syncLocalMetadataTransitions();
        },
        (err) => {
          strictEqual(err.code, 1401, "Expected aquireLock failed error is not thrown");
          return true;
        }
      );
    });

    it(`#locks should not allow for writes of the same nonce, manualSync=${mode}`, async function () {
      const tb = new ThresholdKey({ serviceProvider: customSP, manualSync: mode, storageLayer: customSL });
      const resp1 = await tb._initializeNewKey({ initializeModules: true });
      await tb.syncLocalMetadataTransitions();

      const tb2 = new ThresholdKey({ serviceProvider: customSP, manualSync: mode, storageLayer: customSL });
      await tb2.initialize();
      await tb2.inputShareStoreSafe(resp1.deviceShare);
      const reconstructedKey = await tb2.reconstructKey();
      if (resp1.privKey.cmp(reconstructedKey.privKey) !== 0) {
        fail("key should be able to be reconstructed");
      }
      const alltbs = [];
      // make moar tbs
      for (let i = 0; i < 5; i += 1) {
        const temp = new ThresholdKey({ serviceProvider: customSP, manualSync: mode, storageLayer: customSL });
        await temp.initialize();
        await temp.inputShareStoreSafe(resp1.deviceShare);
        await temp.reconstructKey();
        alltbs.push(temp);
      }
      // generate shares
      const promises = [];
      for (let i = 0; i < alltbs.length; i += 1) {
        promises.push(alltbs[i].generateNewShare().then((_) => alltbs[i].syncLocalMetadataTransitions()));
      }
      const res = await Promise.allSettled(promises);

      let count = 0;
      for (let i = 0; i < res.length; i += 1) {
        if (res[i].status === "fulfilled") count += 1;
      }
      if (count !== 1) {
        fail("fulfilled count != 1");
      }
    });
  });
  describe("tkey error cases", function () {
    let tb;
    let resp1;
    let sandbox;

    before("Setup ThresholdKey", async function () {
      sandbox = createSandbox();
      tb = new ThresholdKey({ serviceProvider: customSP, storageLayer: customSL, manualSync: mode });
      resp1 = await tb._initializeNewKey({ initializeModules: true });
      await tb.syncLocalMetadataTransitions();
    });
    afterEach(function () {
      sandbox.restore();
    });
    it(`#should throw error code 1101 if metadata is undefined, in manualSync: ${mode}`, async function () {
      const tb2 = new ThresholdKey({ serviceProvider: customSP, storageLayer: customSL, manualSync: mode });
      await rejects(
        async () => {
          await tb2.reconstructKey();
        },
        (err) => {
          strictEqual(err.code, 1101, "Expected metadata error is not thrown");
          return true;
        }
      );
      await rejects(
        async () => {
          tb2.getMetadata();
        },
        (err) => {
          strictEqual(err.code, 1101, "Expected metadata error is not thrown");
          return true;
        }
      );
      await rejects(
        async () => {
          await tb2.deleteShare();
        },
        (err) => {
          strictEqual(err.code, 1101, "Expected metadata error is not thrown");
          return true;
        }
      );
      await rejects(
        async () => {
          await tb2.generateNewShare();
        },
        (err) => {
          strictEqual(err.code, 1101, "Expected metadata error is not thrown");
          return true;
        }
      );
      const exportedSeedShare = await tb.outputShare(resp1.deviceShare.share.shareIndex, "mnemonic");
      await rejects(
        async () => {
          await tb2.inputShare(exportedSeedShare, "mnemonic");
        },
        (err) => {
          strictEqual(err.code, 1101, "Expected metadata error is not thrown");
          return true;
        }
      );
    });
    it(`#should throw error code 1301 if privKey is not available, in manualSync: ${mode}`, async function () {
      const tb2 = new ThresholdKey({ serviceProvider: customSP, storageLayer: customSL, manualSync: mode });
      await tb2.initialize({ neverInitializeNewKey: true });
      await rejects(
        async () => {
          await tb2.generateNewShare();
        },
        (err) => {
          strictEqual(err.code, 1301, "Expected 1301 error is not thrown");
          return true;
        }
      );
      await rejects(
        async () => {
          await tb2.deleteShare();
        },
        (err) => {
          strictEqual(err.code, 1301, "Expected 1301 error is not thrown");
          return true;
        }
      );
      await rejects(
        async () => {
          await tb2.encrypt(Buffer.from("test data"));
        },
        (err) => {
          strictEqual(err.code, 1301, "Expected 1301 error is not thrown");
          return true;
        }
      );
    });
    it(`#should throw error code 1302 if not enough shares are avaible for reconstruction, in manualSync: ${mode}`, async function () {
      const tb2 = new ThresholdKey({ serviceProvider: customSP, storageLayer: customSL, manualSync: mode });
      await tb2.initialize({ neverInitializeNewKey: true });
      await rejects(
        async () => {
          await tb2.reconstructKey();
        },
        (err) => {
          strictEqual(err.code, 1302, "Expected 1302 error is not thrown");
          return true;
        }
      );
    });

    it(`#should throw error code 1102 if metadata get failed, in manualSync: ${mode}`, async function () {
      const tb2 = new ThresholdKey({ serviceProvider: customSP, storageLayer: customSL, manualSync: mode });
      sandbox.stub(tb2.storageLayer, "getMetadata").throws(new Error("failed to fetch metadata"));
      await rejects(
        async () => {
          await tb2.initialize({ neverInitializeNewKey: true });
        },
        (err) => {
          strictEqual(err.code, 1102, "Expected 1102 error is not thrown");
          return true;
        }
      );
    });

    it(`#should throw error code 1103 if metadata post failed, in manualSync: ${mode}`, async function () {
      const tb2 = new ThresholdKey({ serviceProvider: customSP, storageLayer: customSL, manualSync: mode });
      await tb2.initialize({ neverInitializeNewKey: true });
      await tb2.inputShareStoreSafe(resp1.deviceShare);
      await tb2.reconstructKey();
      await tb2.syncLocalMetadataTransitions();
      sandbox.stub(tb2.storageLayer, "setMetadataStream").throws(new Error("failed to set metadata"));
      if (mode) {
        await rejects(
          async () => {
            await tb2.addShareDescription(resp1.deviceShare.share.shareIndex.toString("hex"), JSON.stringify({ test: "unit test" }), true);
            await tb2.syncLocalMetadataTransitions();
          },
          (err) => {
            strictEqual(err.code, 1103, "Expected 1103 error is not thrown");
            return true;
          }
        );
      } else {
        await rejects(
          async () => {
            await tb2.addShareDescription(resp1.deviceShare.share.shareIndex.toString("hex"), JSON.stringify({ test: "unit test" }), true);
          },
          (err) => {
            strictEqual(err.code, 1103, "Expected 1103 error is not thrown");
            return true;
          }
        );
      }
    });
  });

  describe("OneKey", function () {
    if (!mode || isMocked) return;

    it("should be able to init tkey with 1 out of 1", async function () {
      const postboxKeyBN = new BN(generatePrivate(), "hex");
      const pubKeyPoint = getPubKeyPoint(postboxKeyBN);

      const serviceProvider = new TorusServiceProvider({
        postboxKey: postboxKeyBN.toString("hex"),
        customAuthArgs: {
          enableOneKey: true,
          metadataUrl: getMetadataUrl(),
          // This url has no effect as postbox key is passed, passing it just to satisfy direct auth checks.
          baseUrl: "http://localhost:3000",
          web3AuthClientId: "test",
          network: "mainnet",
        },
      });
      const storageLayer2 = new TorusStorageLayer({ hostUrl: getMetadataUrl() });

      const { typeOfUser, nonce, pubNonce } = await getOrSetNonce(
        getMetadataUrl(),
        serviceProvider.customAuthInstance.torus.ec,
        0,
        pubKeyPoint.x.toString("hex"),
        pubKeyPoint.y.toString("hex"),
        postboxKeyBN
      );
      equal(typeOfUser, "v2");
      notEqual(nonce, undefined);
      notEqual(pubNonce, undefined);

      const nonceBN = new BN(nonce, "hex");
      const importKey = postboxKeyBN.add(nonceBN).umod(serviceProvider.customAuthInstance.torus.ec.curve.n).toString("hex");

      const tKey = new ThresholdKey({ serviceProvider, storageLayer: storageLayer2, manualSync: mode });
      await tKey.initialize({
        importKey: new BN(importKey, "hex"),
        delete1OutOf1: true,
      });
      await tKey.syncLocalMetadataTransitions();
      equal(tKey.privKey.toString("hex"), importKey);

      const {
        typeOfUser: newTypeOfUser,
        nonce: newNonce,
        pubNonce: newPubNonce,
        upgraded,
      } = await getOrSetNonce(
        getMetadataUrl(),
        serviceProvider.customAuthInstance.torus.ec,
        0,
        pubKeyPoint.x.toString("hex"),
        pubKeyPoint.y.toString("hex"),
        postboxKeyBN
      );
      equal(upgraded, true);
      equal(newTypeOfUser, "v2");
      equal(newNonce, undefined);
      deepEqual(pubNonce, newPubNonce);
    });

    it("should not change v1 address without a custom nonce when getOrSetNonce is called", async function () {
      // Create an existing v1 account
      const postboxKeyBN = new BN(generatePrivate(), "hex");
      const pubKeyPoint = getPubKeyPoint(postboxKeyBN);

      // This test require development API, only work with local/beta env
      let metadataUrl = getMetadataUrl();
      if (metadataUrl === "https://metadata.tor.us") metadataUrl = "https://metadata-testing.tor.us";
      await post(
        `${metadataUrl}/set_nonce`,
        {
          pub_key_X: pubKeyPoint.x.toString("hex"),
          pub_key_Y: pubKeyPoint.y.toString("hex"),
        },
        undefined,
        { useAPIKey: true }
      );

      // Call get or set nonce
      const serviceProvider = new TorusServiceProvider({
        postboxKey: postboxKeyBN.toString("hex"),
        customAuthArgs: {
          enableOneKey: true,
          metadataUrl,
          // This url has no effect as postbox key is passed, passing it just to satisfy direct auth checks.
          baseUrl: "http://localhost:3000",
          web3AuthClientId: "test",
          network: "mainnet",
        },
      });

      const res = await getOrSetNonce(
        metadataUrl,
        serviceProvider.customAuthInstance.torus.ec,
        0,
        pubKeyPoint.x.toString("hex"),
        pubKeyPoint.y.toString("hex"),
        postboxKeyBN
      );
      equal(res.typeOfUser, "v1");

      const anotherRes = await getOrSetNonce(
        metadataUrl,
        serviceProvider.customAuthInstance.torus.ec,
        0,
        pubKeyPoint.x.toString("hex"),
        pubKeyPoint.y.toString("hex"),
        postboxKeyBN
      );
      deepEqual(res, anotherRes);
    });

    // it("should not change v1 address with a custom nonce when getOrSetNonce is called", async function () {
    //   // Create an existing v1 account with custom key
    //   const postboxKeyBN = new BN(generatePrivate(), "hex");
    //   const pubKeyPoint = getPubKeyPoint(postboxKeyBN);
    //   const customKey = generatePrivate().toString("hex");

    //   const serviceProvider = new TorusServiceProvider({
    //     postboxKey: postboxKeyBN.toString("hex"),
    //     customAuthArgs: {
    //       enableOneKey: true,
    //       metadataUrl: getMetadataUrl(),
    //       // This url has no effect as postbox key is passed, passing it just to satisfy direct auth checks.
    //       baseUrl: "http://localhost:3000",
    //       web3AuthClientId: "test",
    //       network: "mainnet",
    //     },
    //   });
    //   // TODO: this is deprecated
    //   await serviceProvider.customAuthInstance.torus.setCustomKey({ torusKeyHex: postboxKeyBN.toString("hex"), customKeyHex: customKey.toString("hex") });

    //   // Compare nonce returned from v1 API and v2 API
    //   const getMetadataNonce = await serviceProvider.customAuthInstance.torus.getMetadata({
    //     pub_key_X: pubKeyPoint.x.toString("hex"),
    //     pub_key_Y: pubKeyPoint.y.toString("hex"),
    //   });
    //   const getOrSetNonce = await serviceProvider.customAuthInstance.torus.getOrSetNonce(
    //     pubKeyPoint.x.toString("hex"),
    //     pubKeyPoint.y.toString("hex"),
    //     postboxKeyBN
    //   );
    //   equal(getOrSetNonce.typeOfUser, "v1");
    //   equal(getOrSetNonce.nonce, getMetadataNonce.toString("hex"));
    // });
  });
};<|MERGE_RESOLUTION|>--- conflicted
+++ resolved
@@ -3,8 +3,7 @@
 /* eslint-disable mocha/no-exports */
 /* eslint-disable import/no-extraneous-dependencies */
 
-<<<<<<< HEAD
-import { ecCurve, getPubKeyPoint, KEY_NOT_FOUND, SHARE_DELETED } from "@tkey-mpc/common-types";
+import { ecCurve, getPubKeyPoint, KEY_NOT_FOUND, SHARE_DELETED, ShareStore } from "@tkey-mpc/common-types";
 import PrivateKeyModule, { ED25519Format, SECP256K1Format } from "@tkey-mpc/private-keys";
 import SecurityQuestionsModule from "@tkey-mpc/security-questions";
 import SeedPhraseModule, { MetamaskSeedPhraseFormat } from "@tkey-mpc/seed-phrase";
@@ -17,22 +16,8 @@
 import { deepEqual, deepStrictEqual, equal, fail, notEqual, notStrictEqual, strict, strictEqual, throws } from "assert";
 import BN from "bn.js";
 import stringify from "json-stable-stringify";
-=======
-import { ecCurve, getPubKeyPoint, KEY_NOT_FOUND, SHARE_DELETED, ShareStore } from "@tkey/common-types";
-import { Metadata } from "@tkey/core";
-import PrivateKeyModule, { ED25519Format, SECP256K1Format } from "@tkey/private-keys";
-import SecurityQuestionsModule from "@tkey/security-questions";
-import SeedPhraseModule, { MetamaskSeedPhraseFormat } from "@tkey/seed-phrase";
-import TorusServiceProvider from "@tkey/service-provider-torus";
-import ShareTransferModule from "@tkey/share-transfer";
-import TorusStorageLayer from "@tkey/storage-layer-torus";
-import { generatePrivate } from "@toruslabs/eccrypto";
-import { post } from "@toruslabs/http-helpers";
 import { getOrSetNonce, keccak256 } from "@toruslabs/torus.js";
-import { deepEqual, deepStrictEqual, equal, fail, notEqual, notStrictEqual, strict, strictEqual, throws } from "assert";
-import BN from "bn.js";
 import { JsonRpcProvider } from "ethers";
->>>>>>> d9567b59
 import { createSandbox } from "sinon";
 
 import ThresholdKey from "../src/index";
@@ -1098,11 +1083,7 @@
       await tb.generateNewShare(); // generate new share to update metadata
       await tb.syncLocalMetadataTransitions();
 
-<<<<<<< HEAD
       await tb2.inputShareStoreSafe(resp1.deviceShare);
-=======
-      await tb2.inputShareStoreSafe(resp1.deviceShare, true);
->>>>>>> d9567b59
       const reconstructedKey = await tb2.reconstructKey(); // reconstruct key with old metadata should work to poly
       if (resp1.privKey.cmp(reconstructedKey.privKey) !== 0) {
         fail("key should be able to be reconstructed");
@@ -1395,11 +1376,7 @@
       }
     });
     it(`#should serialize and deserialize correctly keeping localTransitions afterNewKeyAssign, manualSync=${mode}`, async function () {
-<<<<<<< HEAD
-      let userInput = new BN(keccak256("user answer blublu").slice(2), "hex");
-=======
       let userInput = new BN(keccak256(Buffer.from("user answer blublu")).slice(2), "hex");
->>>>>>> d9567b59
       userInput = userInput.umod(ecCurve.curve.n);
       const resp1 = await tb._initializeNewKey({ userInput, initializeModules: true });
       await tb.syncLocalMetadataTransitions();
