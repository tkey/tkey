--- conflicted
+++ resolved
@@ -18,12 +18,8 @@
 import { JsonRpcProvider } from "ethers";
 import { createSandbox } from "sinon";
 
-<<<<<<< HEAD
-import ThresholdKey from "../src/index";
+import { TKeyDefault as ThresholdKey } from "../src/index";
 import { ed25519Tests } from "./ed25519/ed25519";
-=======
-import { TKeyDefault as ThresholdKey } from "../src/index";
->>>>>>> 7cc17aec
 import { getMetadataUrl, getServiceProvider, initStorageLayer, isMocked } from "./helpers";
 
 const rejects = async (fn, error, msg) => {
@@ -1641,11 +1637,7 @@
 
       // This test require development API, only work with local/beta env
       let metadataUrl = getMetadataUrl();
-<<<<<<< HEAD
-      if (metadataUrl === "https://metadata.tor.us" || metadataURL.indexOf("node.web3auth.io") > -1) metadataUrl = "https://metadata-testing.tor.us";
-=======
       if (metadataUrl === "https://metadata.web3auth.io") metadataUrl = "https://metadata-testing.web3auth.io";
->>>>>>> 7cc17aec
       await post(
         `${metadataUrl}/set_nonce`,
         {
