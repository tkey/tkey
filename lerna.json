--- conflicted
+++ resolved
@@ -1,9 +1,5 @@
 {
-<<<<<<< HEAD
-  "version": "13.0.0-alpha.7",
-=======
-  "version": "14.0.1",
->>>>>>> 7cc17aec
+  "version": "15.0.0",
   "packages": ["packages/*"],
   "npmClient": "npm"
 }