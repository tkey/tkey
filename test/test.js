--- conflicted
+++ resolved
@@ -13,12 +13,8 @@
 import { generateRandomPolynomial, lagrangeInterpolatePolynomial, lagrangeInterpolation } from "../src/lagrangeInterpolatePolynomial";
 import Metadata from "../src/metadata";
 import SecurityQuestionsModule from "../src/securityQuestions/SecurityQuestionsModule";
-<<<<<<< HEAD
 import MetamaskSeedPhraseFormat from "../src/seedPhrase/MetamaskSeedPhraseFormat";
 import SeedPhraseModule from "../src/seedPhrase/SeedPhrase";
-=======
-import SeedPhraseModule from "../src/seedPhrase/SeedPhraseModule";
->>>>>>> ec65e079
 import ServiceProviderBase from "../src/serviceProvider/ServiceProviderBase";
 import ShareTransferModule from "../src/shareTransfer/ShareTransferModule";
 import TorusStorageLayer from "../src/storage-layer";
@@ -544,11 +540,6 @@
     await tb2.initialize();
 
     // usually should be called in callback, but mocha does not allow
-<<<<<<< HEAD
-    await tb.modules.shareTransfer.requestNewShare();
-=======
-    // const encKey = await tb.modules.shareTransfer.requestNewShare();
->>>>>>> ec65e079
     const encKey2 = await tb2.modules.shareTransfer.requestNewShare();
     await tb.modules.shareTransfer.deleteShareTransferStore(encKey2); // delete 1st request from 2nd
     const newRequests = await tb2.modules.shareTransfer.getShareTransferStore();
@@ -565,21 +556,15 @@
     });
     await tb.initializeNewKey({ initializeModules: true });
 
-<<<<<<< HEAD
-    await tb.modules.shareTransfer.requestNewShare();
-=======
-    // const encKey = await tb.modules.shareTransfer.requestNewShare();
->>>>>>> ec65e079
     await tb.modules.shareTransfer.resetShareTransferStore();
     const newRequests = await tb.modules.shareTransfer.getShareTransferStore();
     if (Object.keys(newRequests).length !== 0) {
       fail("Unable to reset share store");
     }
   });
-<<<<<<< HEAD
-});
-
-describe("TkeyModule", function () {
+});
+
+describe("TkeyStore", function () {
   it("#should get/set seed phrase", async function () {
     const metamaskSeedPhraseFormat = new MetamaskSeedPhraseFormat("https://mainnet.infura.io/v3/bca735fdbba0408bb09471e86463ae68");
     const tb = new ThresholdKey({
@@ -623,34 +608,6 @@
   });
 
   // it("#should be able to get/set private keys", async function () {
-=======
-
-  describe("ShareTransferModule", function () {
-    it("#it should get and set seed phrase store", async function () {
-      const tb = new ThresholdKey({
-        serviceProvider: defaultSP,
-        storageLayer: defaultSL,
-        modules: { seedPhrase: new SeedPhraseModule() },
-      });
-      const resp1 = await tb.initializeNewKey({ initializeModules: true });
-      await tb.modules.seedPhrase.addSeedPhrase("seed sock milk update focus rotate barely fade car face mechanic mercy");
-
-      const tb2 = new ThresholdKey({
-        serviceProvider: defaultSP,
-        storageLayer: defaultSL,
-        modules: { seedPhrase: new SeedPhraseModule() },
-      });
-      await tb2.initialize();
-      tb2.inputShare(resp1.deviceShare);
-      await tb2.reconstructKey();
-      const testSP = await tb2.modules.seedPhrase.getSeedPhraseStore();
-      if (testSP.toString("utf8") !== "seed sock milk update focus rotate barely fade car face mechanic mercy") {
-        fail("unable to get/set seed phrase");
-      }
-    });
-  });
-  // it("#should be able to reconstruct key and initialize a key with security questions after refresh", async function () {
->>>>>>> ec65e079
   //   const tb = new ThresholdKey({
   //     serviceProvider: defaultSP,
   //     storageLayer: defaultSL,
