import Register from "@babel/register";
import JSDOM from "jsdom-global";

import currentPkg from "../package.json" assert { type: "json" };

const runtimeVersion = currentPkg.peerDependencies["@babel/runtime"];

JSDOM(``, {
  url: "http://localhost",
});

Register({
  presets: [["@babel/env", { bugfixes: true }], "@babel/typescript"],
  plugins: [
    "@babel/plugin-syntax-bigint",
    "@babel/plugin-transform-object-rest-spread",
    "@babel/plugin-transform-class-properties",
    ["@babel/transform-runtime", { version: runtimeVersion }],
    "@babel/plugin-transform-numeric-separator",
  ],
  sourceType: "unambiguous",
  extensions: [".ts", ".js"],
});

const storeFn = {
  getItem(key) {
    return this[key];
  },
  setItem(key, value) {
    this[key] = value;
<<<<<<< HEAD
=======
  },
  removeItem(key) {
    delete this[key];
>>>>>>> 7cc17aec
  },
};
globalThis.localStorage = { ...storeFn };
globalThis.sessionStorage = { ...storeFn };<|MERGE_RESOLUTION|>--- conflicted
+++ resolved
@@ -28,12 +28,9 @@
   },
   setItem(key, value) {
     this[key] = value;
-<<<<<<< HEAD
-=======
   },
   removeItem(key) {
     delete this[key];
->>>>>>> 7cc17aec
   },
 };
 globalThis.localStorage = { ...storeFn };
