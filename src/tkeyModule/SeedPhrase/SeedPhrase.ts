import BN from "bn.js";

import { IModule, ISeedPhraseFormat, ISeedPhraseStore, ITKeyApi } from "../../baseTypes/aggregateTypes";

class SeedPhraseModule implements IModule {
  moduleName: string;

  tbSDK: ITKeyApi;

  seedPhraseFormats: ISeedPhraseFormat[];

  constructor(formats: ISeedPhraseFormat[]) {
    this.moduleName = "seedPhraseModule";
    this.seedPhraseFormats = formats;
  }

  setModuleReferences(tbSDK: ITKeyApi): void {
    this.tbSDK = tbSDK;
    this.tbSDK.addReconstructKeyMiddleware(this.moduleName, this.getAccounts.bind(this));
  }

  // eslint-disable-next-line
  async initialize(): Promise<void> {}

  async setSeedPhrase(seedPhrase: string, seedPhraseType: string): Promise<void> {
    const data = {};
    const format = this.seedPhraseFormats.find((el) => el.seedPhraseType === seedPhraseType);
    if (!format) {
      throw new Error("Seed phrase type is not supported");
    }
    if (!format.validateSeedPhrase(seedPhrase)) {
      throw new Error(`Seed phrase is invalid for ${seedPhraseType}`);
    }
<<<<<<< HEAD
    data[seedPhraseType] = await format.createSeedPhraseStore(seedPhrase);
    return this.tbSDK.setData(this.moduleName, data);
  }

  async getSeedPhrase(key: string): Promise<ISeedPhraseStore> {
    return this.tbSDK.getData(this.moduleName, key);
=======
    return this.tbSDK.setTKeyStore(this.moduleName, data);
  }

  async getSeedPhrase(key: string): Promise<ISeedPhraseStore> {
    let seedPhrase: ISeedPhraseStore;
    try {
      seedPhrase = await this.tbSDK.getTKeyStore(this.moduleName, key);
      return seedPhrase as ISeedPhraseStore;
    } catch (err) {
      return err;
    }
>>>>>>> 9a4c57b4
  }

  async getAccounts(): Promise<Array<BN>> {
    try {
      // Get seed phrases for all available formats from tkeystore
      const promisesArray = this.seedPhraseFormats.map((el) => {
        return this.getSeedPhrase(el.seedPhraseType);
      });
      const seedPhrases = await Promise.all(promisesArray);

      // Derive keys for all formats.
      return this.seedPhraseFormats.reduce((acc, x, index) => {
        acc.push(...x.deriveKeysFromSeedPhrase(seedPhrases[index]));
        return acc;
      }, []);
    } catch (err) {
      return [];
    }
  }
}

export default SeedPhraseModule;<|MERGE_RESOLUTION|>--- conflicted
+++ resolved
@@ -31,26 +31,12 @@
     if (!format.validateSeedPhrase(seedPhrase)) {
       throw new Error(`Seed phrase is invalid for ${seedPhraseType}`);
     }
-<<<<<<< HEAD
     data[seedPhraseType] = await format.createSeedPhraseStore(seedPhrase);
-    return this.tbSDK.setData(this.moduleName, data);
-  }
-
-  async getSeedPhrase(key: string): Promise<ISeedPhraseStore> {
-    return this.tbSDK.getData(this.moduleName, key);
-=======
     return this.tbSDK.setTKeyStore(this.moduleName, data);
   }
 
   async getSeedPhrase(key: string): Promise<ISeedPhraseStore> {
-    let seedPhrase: ISeedPhraseStore;
-    try {
-      seedPhrase = await this.tbSDK.getTKeyStore(this.moduleName, key);
-      return seedPhrase as ISeedPhraseStore;
-    } catch (err) {
-      return err;
-    }
->>>>>>> 9a4c57b4
+    return this.tbSDK.getTKeyStore(this.moduleName, key);
   }
 
   async getAccounts(): Promise<Array<BN>> {
